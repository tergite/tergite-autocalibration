--- conflicted
+++ resolved
@@ -11,12 +11,6 @@
 ro_amplitude_optimization.ro_ampl_opt = nan
 SSRO.ro_pulse_amp_opt = nan
 qubit_01_spectroscopy_pulsed.freq_01 = nan
-<<<<<<< HEAD
-=======
-qubit_01_spectroscopy_multidim.freq_01 = nan
-qubit_01_spectroscopy_multidim.spec_ampl_optimal = nan
-two_tone_multidim.freq_01 = nan
->>>>>>> 14283da3
 ramsey_correction.freq_01 = nan
 qubit_12_spectroscopy_pulsed.freq_12 = nan
 ramsey_correction_12.freq_12 = nan
@@ -31,13 +25,8 @@
 XY_crosstalk.selectivity = nan
 punchout.ro_ampl = nan
 cz_chevron.cz_pulse_frequency = nan
-<<<<<<< HEAD
 cz_chevron.cz_pulse_amplitude = nan
 cz_chevron.cz_pulse_duration =  200e-9
-=======
-cz_chevron.cz_pulse_amplitude = 0.2
-cz_chevron.cz_pulse_duration = nan
->>>>>>> 14283da3
 cz_chevron.cz_pulse_width = 4e-9
 cz_chevron.dc_flux = nan
 cz_chevron.dc_flux_offset = nan
@@ -58,7 +47,6 @@
 att = 0
 
 [initials]
-<<<<<<< HEAD
 q11.ro_pulse_amp = 60e-3
 q12.ro_pulse_amp = 40e-3
 q13.ro_pulse_amp = 40e-3
@@ -74,48 +62,6 @@
 q23.ro_pulse_amp = 20.0e-3
 q24.ro_pulse_amp = 7.0e-3
 q25.ro_pulse_amp = 7.5e-3
-=======
-q11.ro_pulse_amp = 6.5e-3
-q12.ro_pulse_amp = 6.8e-3
-q13.ro_pulse_amp = 7.2e-3
-q14.ro_pulse_amp = 8.0e-3
-q15.ro_pulse_amp = 6.5e-3
-
-# Added 6dB att
-q16.ro_pulse_amp = 200.0e-3
-q17.ro_pulse_amp = 100.0e-3
-q18.ro_pulse_amp =  24.0e-3
-q19.ro_pulse_amp = 20.0e-3
-q20.ro_pulse_amp =  180.0e-3
-q21.ro_pulse_amp = 18.0e-3
-q22.ro_pulse_amp = 140.0e-3
-q23.ro_pulse_amp = 144.0e-3
-q24.ro_pulse_amp =  28.0e-3
-q25.ro_pulse_amp =  28.0e-3
-
-#q16.ro_pulse_amp = 60.0e-3
-#q17.ro_pulse_amp = 25.0e-3
-#q18.ro_pulse_amp =  7.0e-3
-#q19.ro_pulse_amp = 8.0e-3
-#q20.ro_pulse_amp =  50.0e-3
-#q21.ro_pulse_amp = 7.0e-3
-#q22.ro_pulse_amp = 35.0e-3
-#q23.ro_pulse_amp = 36.0e-3
-#q24.ro_pulse_amp =  7.0e-3
-#q25.ro_pulse_amp =  8.0e-3
-#q16.ro_pulse_amp = 25.0e-3
-#q17.ro_pulse_amp = 20.0e-3
-#q18.ro_pulse_amp =  7.0e-3
-#q19.ro_pulse_amp = 8.0e-3
-#q20.ro_pulse_amp =  50.0e-3
-#q21.ro_pulse_amp = 7.0e-3
-#q22.ro_pulse_amp = 35.0e-3
-#q23.ro_pulse_amp = 30.0e-3
-#q24.ro_pulse_amp =  7.0e-3
-#q25.ro_pulse_amp =  8.0e-3
-
-q21_q22.parking_current = 235e-6
->>>>>>> 14283da3
 
 [resonator_spectroscopy.all]
 init_duration = 100e-6
@@ -127,22 +73,8 @@
 init_duration = 300e-6
 
 [qubit_01_spectroscopy_pulsed.all]
-<<<<<<< HEAD
 spec_pulse_duration = 5e-6
 spec_amp = 40e-4
-=======
-spec_pulse_duration = 2e-6
-spec_amp = 4.5e-4
-#spec_amp = 4.5e-6
-
-[qubit_01_spectroscopy_multidim.all]
-spec_pulse_duration = 2e-6
-init_duration = 200e-6
-
-[coupler_spectroscopy.all]
-spec_pulse_duration = 2e-6
-spec_amp = 3.5e-4
->>>>>>> 14283da3
 
 [ramsey_correction.all]
 artificial_detuning = 3e6
