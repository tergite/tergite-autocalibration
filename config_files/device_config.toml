[qoi]
tof.ro_acq_delay = nan
resonator_spectroscopy.ro_freq = nan
resonator_spectroscopy_1.ro_freq_1 = nan
resonator_spectroscopy_2.ro_freq_2 = nan
ro_frequency_optimization.ro_freq_opt = nan
ro_frequency_optimization_gef.ro_freq_opt = nan
ro_amplitude_optimization.ro_ampl_opt = nan
qubit_01_spectroscopy_pulsed.freq_01 = nan
two_tone_multidim.freq_01 = nan
ramsey_correction.freq_01 = nan
qubit_12_spectroscopy_pulsed.freq_12 = nan
ramsey_correction_12.freq_12 = nan
qubit_12_spectroscopy_pulsed.anharmonicity = nan
rabi_oscillations.mw_amp180 = nan
n_rabi_oscillations.mw_amp180 = nan
motzoi_parameter.mw_motzoi = nan
rabi_oscillations_12.mw_ef_amp180 = nan
randomized_benchmarking.fidelity = nan
state_discrimination.discriminator = nan
T1.t1_time = nan
XY_crosstalk.selectivity = nan
punchout.ro_ampl = nan
coupler_spectroscopy.parking_current = nan
cz_chevron.cz_pulse_frequency = nan
cz_chevron.cz_pulse_amplitude = nan
cz_chevron.cz_pulse_duration =  200e-9
cz_chevron.cz_pulse_width = 4e-9
cz_chevron.dc_flux = nan
cz_chevron.dc_flux_offset = nan
cz_chevron.dc_flux_0 = nan
coupler_resonator_spectroscopy.resonator_flux_quantum = nan

[initials.all]
ro_acq_delay = 200e-9
ro_pulse_delay = 4e-9
ro_pulse_duration = 2.0e-6
ro_acq_integration_time = 1.5e-6
mw_pulse_duration = 52e-9
init_duration = 300e-6
min_calibration_point = 0
max_calibration_point = 0
spec_pulse_duration = 2e-6

[initials]
q11.ro_pulse_amp = 6.5e-3
q12.ro_pulse_amp = 6.8e-3
q13.ro_pulse_amp = 7.2e-3
q14.ro_pulse_amp = 8.0e-3
q15.ro_pulse_amp = 6.5e-3
<<<<<<< HEAD

q16.ro_pulse_amp = 60.0e-3
q17.ro_pulse_amp = 25.0e-3
q18.ro_pulse_amp =  7.0e-3
q19.ro_pulse_amp = 8.0e-3
q20.ro_pulse_amp =  50.0e-3
q21.ro_pulse_amp = 7.0e-3
=======
q16.ro_pulse_amp = 60.0e-3
q17.ro_pulse_amp = 25.0e-3
q18.ro_pulse_amp =  7.0e-3
q19.ro_pulse_amp =  8.0e-3
q20.ro_pulse_amp = 50.0e-3
q21.ro_pulse_amp =  7.0e-3
>>>>>>> ab657693
q22.ro_pulse_amp = 35.0e-3
q23.ro_pulse_amp = 36.0e-3
q24.ro_pulse_amp =  7.0e-3
q25.ro_pulse_amp =  8.0e-3


[resonator_spectroscopy.all]
init_duration = 100e-6

[resonator_spectroscopy_1.all]
init_duration = 100e-6

[coupler_resonator_spectroscopy.all]
init_duration = 100e-6

[resonator_spectroscopy_2.all]
init_duration = 300e-6

[qubit_01_spectroscopy_pulsed.all]
spec_pulse_duration = 2e-6
spec_amp = 3.5e-4

[qubit_01_spectroscopy_multidim.all]
spec_pulse_duration = 2e-6

[coupler_spectroscopy.all]
spec_pulse_duration = 2e-6
spec_amp = 3.5e-4

[ramsey_correction.all]
artificial_detuning = 3e6

[ramsey_correction_12.all]
artificial_detuning = 3e6

[qubit_12_spectroscopy_pulsed.all]
spec_pulse_duration = 90.0e-6<|MERGE_RESOLUTION|>--- conflicted
+++ resolved
@@ -48,7 +48,6 @@
 q13.ro_pulse_amp = 7.2e-3
 q14.ro_pulse_amp = 8.0e-3
 q15.ro_pulse_amp = 6.5e-3
-<<<<<<< HEAD
 
 q16.ro_pulse_amp = 60.0e-3
 q17.ro_pulse_amp = 25.0e-3
@@ -56,14 +55,6 @@
 q19.ro_pulse_amp = 8.0e-3
 q20.ro_pulse_amp =  50.0e-3
 q21.ro_pulse_amp = 7.0e-3
-=======
-q16.ro_pulse_amp = 60.0e-3
-q17.ro_pulse_amp = 25.0e-3
-q18.ro_pulse_amp =  7.0e-3
-q19.ro_pulse_amp =  8.0e-3
-q20.ro_pulse_amp = 50.0e-3
-q21.ro_pulse_amp =  7.0e-3
->>>>>>> ab657693
 q22.ro_pulse_amp = 35.0e-3
 q23.ro_pulse_amp = 36.0e-3
 q24.ro_pulse_amp =  7.0e-3
