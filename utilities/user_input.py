--- conflicted
+++ resolved
@@ -24,11 +24,7 @@
 '''
 
 user_requested_calibration = {
-<<<<<<< HEAD
     'target_node': 'cz_calibration',
-=======
-    'target_node': 'qubit_01_spectroscopy_multidim',
->>>>>>> 31b88162
     'all_qubits': qubits,
     'node_dictionary' : {'coupled_qubits': ['q21','q22']},
 }
