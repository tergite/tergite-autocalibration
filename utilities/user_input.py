--- conflicted
+++ resolved
@@ -15,17 +15,6 @@
         "rabi_oscillations",
         # "T1",
         #"XY_crosstalk",
-<<<<<<< HEAD
-        # "ramsey_correction",
-        "motzoi_parameter",
-        #"resonator_spectroscopy_1",
-        #"qubit_12_spectroscopy_pulsed",
-        #"rabi_oscillations_12",
-        #"ramsey_correction_12",
-        #"resonator_spectroscopy_2",
-        #"ro_frequency_optimization",
-        "ro_amplitude_optimization",
-=======
         "ramsey_correction",
         #"motzoi_parameter",
 	"resonator_spectroscopy_1",
@@ -36,7 +25,6 @@
         "ro_frequency_optimization",
         #"ro_frequency_optimization_gef",
         #"ro_amplitude_optimization",
->>>>>>> b1664a36
         "state_discrimination",
         ]
 
