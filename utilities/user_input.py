<<<<<<< HEAD
# qubits = [ 'q16','q17','q18','q19','q20','q21','q22','q23','q24','q25']
# qubits = [ 'q18','q19','q20','q21','q22','q23','q24','q25']
qubits = ['q12','q13','q14']
# couplers = ['q12_q13','q13_q14' ]
couplers = ['q12_q13', 'q14_q15']
=======
# qubits = ['q11','q12','q13','q14','q15']
# qubits = ['q12','q13','q14','q15']
qubits = [ 'q16','q17','q18','q19','q20','q21','q22','q23','q24','q25']
# qubits = ['q16', 'q17', 'q19', 'q21', 'q22', 'q23', 'q25']
#qubits = [ 'q22','q23', 'q25']
# qubits = [ 'q21','q22']
# qubits = ['q11','q12']
# couplers = ['q11_q12']
# qubits = ['q14','q15']
couplers = ['q21_q22']
>>>>>>> a7d7fde4

'''
node reference
  punchout
  resonator_spectroscopy
  qubit_01_spectroscopy_multidim
  qubit_01_spectroscopy_pulsed
  rabi_oscillations
  ramsey_fringes
  resonator_spectroscopy_1
  qubit_12_spectroscopy_pulsed
  qubit_12_spectroscopy_multidim
  rabi_oscillations_12
  ramsey_correction_12
  resonator_spectroscopy_2
  ro_frequency_optimization
  ro_frequency_optimization_gef
  ro_amplitude_optimization_gef
  coupler_spectroscopy
  coupler_resonator_spectroscopy
  motzoi_parameter
  n_rabi_oscillations
  T1
  T2
  T2_echo
  cz_chevron
  reset_chevron
  cz_calibration
  cz_calibration_ssro
  cz_dynamic_phase
'''

user_requested_calibration = {
<<<<<<< HEAD
    'target_node': 'rabi_oscillations',
=======
    'target_node': 'cz_calibration_ssro',
>>>>>>> a7d7fde4
    'all_qubits': qubits,
    'couplers': couplers,
}<|MERGE_RESOLUTION|>--- conflicted
+++ resolved
@@ -1,21 +1,8 @@
-<<<<<<< HEAD
 # qubits = [ 'q16','q17','q18','q19','q20','q21','q22','q23','q24','q25']
 # qubits = [ 'q18','q19','q20','q21','q22','q23','q24','q25']
 qubits = ['q12','q13','q14']
 # couplers = ['q12_q13','q13_q14' ]
 couplers = ['q12_q13', 'q14_q15']
-=======
-# qubits = ['q11','q12','q13','q14','q15']
-# qubits = ['q12','q13','q14','q15']
-qubits = [ 'q16','q17','q18','q19','q20','q21','q22','q23','q24','q25']
-# qubits = ['q16', 'q17', 'q19', 'q21', 'q22', 'q23', 'q25']
-#qubits = [ 'q22','q23', 'q25']
-# qubits = [ 'q21','q22']
-# qubits = ['q11','q12']
-# couplers = ['q11_q12']
-# qubits = ['q14','q15']
-couplers = ['q21_q22']
->>>>>>> a7d7fde4
 
 '''
 node reference
@@ -49,11 +36,7 @@
 '''
 
 user_requested_calibration = {
-<<<<<<< HEAD
     'target_node': 'rabi_oscillations',
-=======
-    'target_node': 'cz_calibration_ssro',
->>>>>>> a7d7fde4
     'all_qubits': qubits,
     'couplers': couplers,
 }