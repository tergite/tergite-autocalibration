--- conflicted
+++ resolved
@@ -54,34 +54,14 @@
 cxn = redis.Redis(decode_responses=True)
 
 def resonator_samples(qubit: str) -> np.ndarray:
-<<<<<<< HEAD
     res_spec_samples = 81
     sweep_range = 4e6
-=======
-    res_spec_samples = 111
-    sweep_range = 6.0e6
->>>>>>> fc2b3711
     VNA_frequency = VNA_resonator_frequencies[qubit]
     min_freq = VNA_frequency - sweep_range / 2
     max_freq = VNA_frequency + sweep_range / 2
     return np.linspace(min_freq, max_freq, res_spec_samples)
 
 
-<<<<<<< HEAD
-def qubit_samples(qubit: str, transition: str = '01') -> np.ndarray:
-    qub_spec_samples = 151
-    sweep_range = 30e6
-    if transition == '01':
-        VNA_frequency = VNA_qubit_frequencies[qubit]
-    elif transition == '12':
-        VNA_frequency = VNA_f12_frequencies[qubit]
-        qub_spec_samples = 301
-        sweep_range = 60e6
-    elif transition == 'coupler':
-        VNA_frequency = VNA_qubit_frequencies[qubit]
-        qub_spec_samples = 51 
-        sweep_range = 20e6
-=======
 def qubit_samples(qubit: str, transition: str = '01', sweep_range = None) -> np.ndarray:
     qub_spec_samples = 101
     if sweep_range is None: sweep_range = 6.5e6
@@ -94,7 +74,6 @@
             VNA_frequency = float(redis_value)
     elif redis_value_backup is not None and redis_value_backup != 'nan':
             VNA_frequency = float(redis_value_backup)
->>>>>>> fc2b3711
     else:
         VNA_frequency = VNA_value
     min_freq = VNA_frequency - sweep_range / 2
@@ -265,36 +244,6 @@
     @property
     def samplespace(self):
         cluster_samplespace = {
-<<<<<<< HEAD
-            'ramsey_delays': {
-                qubit: np.arange(4e-9, 2048e-9, 8 * 8e-9) for qubit in self.all_qubits
-            },
-            'artificial_detunings': {
-                qubit: np.arange(-2.1, 2.1, 0.8) * 1e6 for qubit in self.all_qubits
-            },
-        }
-        return cluster_samplespace
-
-class Ramsey_Fringes_12_Node:
-    def __init__(self, name: str, all_qubits: list[str], ** kwargs):
-        self.name = name
-        self.all_qubits = all_qubits
-        self.node_dictionary = kwargs
-        self.redis_field = ['freq_12']
-        self.qubit_state = 1
-        self.measurement_obj = Ramsey_fringes
-        self.analysis_obj = RamseyAnalysis
-
-    @property
-    def samplespace(self):
-        cluster_samplespace = {
-            'ramsey_delays': {
-                qubit: np.arange(4e-9, 2048e-9, 8 * 8e-9) for qubit in self.all_qubits
-            },
-            'artificial_detunings': {
-                qubit: np.arange(-1.5, 1.5, 0.6) * 1e6 for qubit in self.all_qubits
-            },
-=======
             # 'ramsey_fringes': {
                 'ramsey_delays': {
                     qubit: np.arange(4e-9, 2048e-9, 8 * 8e-9) for qubit in self.all_qubits
@@ -303,7 +252,6 @@
                     qubit: np.arange(-2.1, 2.1, 0.8) * 1e6 for qubit in self.all_qubits
                 },
             # },
->>>>>>> fc2b3711
         }
         return cluster_samplespace
 
@@ -321,14 +269,34 @@
     @property
     def samplespace(self):
         cluster_samplespace = {
-            # 'ramsey_fringes': {
-                'ramsey_delays': {
-                    qubit: np.arange(4e-9, 2048e-9, 8 * 8e-9) for qubit in self.all_qubits
-                },
-                'artificial_detunings': {
-                    qubit: np.arange(-2.1, 2.1, 0.8) * 1e6 for qubit in self.all_qubits
-                },
-            # },
+            'ramsey_delays': {
+                qubit: np.arange(4e-9, 2048e-9, 8 * 8e-9) for qubit in self.all_qubits
+            },
+            'artificial_detunings': {
+                qubit: np.arange(-2.1, 2.1, 0.8) * 1e6 for qubit in self.all_qubits
+            },
+        }
+        return cluster_samplespace
+
+class Ramsey_Fringes_12_Node:
+    def __init__(self, name: str, all_qubits: list[str], ** kwargs):
+        self.name = name
+        self.all_qubits = all_qubits
+        self.node_dictionary = kwargs
+        self.redis_field = ['freq_12']
+        self.qubit_state = 1
+        self.measurement_obj = Ramsey_fringes
+        self.analysis_obj = RamseyAnalysis
+
+    @property
+    def samplespace(self):
+        cluster_samplespace = {
+            'ramsey_delays': {
+                qubit: np.arange(4e-9, 2048e-9, 8 * 8e-9) for qubit in self.all_qubits
+            },
+            'artificial_detunings': {
+                qubit: np.arange(-1.5, 1.5, 0.6) * 1e6 for qubit in self.all_qubits
+            },
         }
         return cluster_samplespace
 
@@ -364,19 +332,12 @@
         }
         return cluster_samplespace
 
-<<<<<<< HEAD
 class T1_Node:
     def __init__(self, name: str, all_qubits: list[str], ** kwargs):
         self.name = name
         self.all_qubits = all_qubits
         self.node_dictionary = kwargs
         self.redis_field = ['t1_time']
-=======
-class T1_Node(Base_Node):
-    def __init__(self, name: str, all_qubits: list[str], ** node_dictionary):
-        super().__init__(name, all_qubits, **node_dictionary)
-        self.redis_field = ['t1_time'] # Is this the right redis for T1?
->>>>>>> fc2b3711
         self.qubit_state = 0
         self.measurement_obj = T1
         self.analysis_obj = T1Analysis
@@ -510,27 +471,17 @@
     def samplespace(self):
         cluster_samplespace = {
             'mw_amplitudes': {
-<<<<<<< HEAD
                 qubit: np.linspace(0.002, 0.400, 31) for qubit in self.all_qubits
-=======
-                qubit: np.linspace(0.002, 0.200, 55) for qubit in self.all_qubits
->>>>>>> fc2b3711
             }
         }
         return cluster_samplespace
 
 
-<<<<<<< HEAD
 class RO_frequency_optimization_Node:
     def __init__(self, name: str, all_qubits: list[str], ** kwargs):
         self.name = name
         self.all_qubits = all_qubits
         self.node_dictionary = kwargs
-=======
-class RO_frequency_optimization_Node(Base_Node):
-    def __init__(self, name: str, all_qubits: list[str], ** node_dictionary):
-        super().__init__(name, all_qubits, **node_dictionary)
->>>>>>> fc2b3711
         self.redis_field = ['ro_freq_opt']
         self.qubit_state = 0
         self.measurement_obj = RO_frequency_optimization
@@ -656,10 +607,7 @@
 
     @property
     def samplespace(self):
-<<<<<<< HEAD
         # print(f'{ np.linspace(- 50e6, 50e6, 2) + self.ac_freq = }')
-=======
->>>>>>> fc2b3711
         cluster_samplespace = {
             # For Wide sweep
             # 'cz_pulse_durations': {
@@ -671,23 +619,14 @@
 
             # For CZ gate
             'cz_pulse_durations': {
-<<<<<<< HEAD
                 qubit: 12e-9+np.arange(0e-9, 40*12e-9,12e-9) for qubit in self.coupled_qubits
             },
             'cz_pulse_frequencies_sweep': {
                 qubit: np.linspace(-5e6, -1e6, 17) + self.ac_freq for qubit in self.coupled_qubits
-=======
-                qubit: np.arange(4e-9, 1000e-9, 40e-9) for qubit in self.coupled_qubits
-            },
-            'cz_pulse_frequencies_sweep': {
-                qubit: np.linspace(-5e6, 5e6, 30) + self.ac_freq for qubit in self.coupled_qubits
-                # qubit: np.linspace(0, 100e6, 41) for qubit in self.coupled_qubits
->>>>>>> fc2b3711
-            },
-        }
-        return cluster_samplespace
-
-<<<<<<< HEAD
+            },
+        }
+        return cluster_samplespace
+
 class CZ_Calibration_Node:
     def __init__(self, name: str, all_qubits: list[str], couplers: list[str], ** kwargs):
         self.name = name
@@ -699,11 +638,6 @@
         self.coupled_qubits = couplers[0].split(sep='_')
         print(self.coupled_qubits)
         # self.node_dictionary = kwargs
-=======
-class CZ_Calibration_Node(Base_Node):
-    def __init__(self, name: str, all_qubits: list[str], ** node_dictionary):
-        super().__init__(name, all_qubits, **node_dictionary)
->>>>>>> fc2b3711
         self.redis_field = ['cz_phase']
         self.qubit_state = 2
         self.testing_group = 0 # The edge group to be tested. 0 means all edges.
@@ -736,7 +670,6 @@
         }
         return cluster_samplespace
 
-<<<<<<< HEAD
 class CZ_Calibration_SSRO_Node:
     def __init__(self, name: str, all_qubits: list[str], couplers: list[str], ** kwargs):
         self.name = name
@@ -776,11 +709,6 @@
         self.coupled_qubits = couplers[0].split(sep='_')
         print(self.coupled_qubits)
         # self.node_dictionary = kwargs
-=======
-class CZ_Dynamic_Phase_Node(Base_Node):
-    def __init__(self, name: str, all_qubits: list[str], ** node_dictionary):
-        super().__init__(name, all_qubits, **node_dictionary)
->>>>>>> fc2b3711
         self.redis_field = ['cz_phase']
         self.qubit_state = 2
         self.testing_group = 0 # The edge group to be tested. 0 means all edges.
@@ -813,18 +741,10 @@
         }
         return cluster_samplespace
 
-<<<<<<< HEAD
-class Coupler_Spectroscopy_Node:
-    def __init__(self, name: str, all_qubits: list[str], ** kwargs):
-        self.name = name
-        self.all_qubits = all_qubits
-        self.coupler = kwargs['couplers'][0]
-=======
 class Coupler_Spectroscopy_Node(Base_Node):
     def __init__(self, name: str, all_qubits: list[str], ** node_dictionary):
         self.coupler = node_dictionary.pop('couplers')[0]
         super().__init__(name, all_qubits, **node_dictionary)
->>>>>>> fc2b3711
         self.redis_field = ['parking_current']
         self.qubit_state = 0
         # perform 2 tones while biasing the current
@@ -858,11 +778,7 @@
         print(f'{ self.coupled_qubits = }')
         print(f'{ qubit = }')
         cluster_samplespace = {
-<<<<<<< HEAD
-            'spec_frequencies': {qubit: qubit_samples(qubit,transition='coupler')}
-=======
             'spec_frequencies': {qubit: qubit_samples(qubit, sweep_range=self.sweep_range)}
->>>>>>> fc2b3711
         }
         # cluster_samplespace = {
         #     'spec_frequencies': {qubit: np.linspace(3.771, 3.971, 0.0005)}
@@ -872,13 +788,7 @@
     @property
     def spi_samplespace(self):
         spi_samplespace = {
-<<<<<<< HEAD
             'dc_currents': {self.coupler: np.arange(-3e-3, 3e-3, 25e-6)},
-=======
-            # 'dc_currents': {self.coupler: np.arange(-3.0e-3, 3.0e-3, 200e-6)},
-            # 'dc_currents': {self.coupler: np.arange(-2.5e-3, -1.5e-3, 50e-6)},
-            'dc_currents': {self.coupler: np.arange(-1.5e-3, -0.5e-3, 0.05e-3)},
->>>>>>> fc2b3711
         }
         return spi_samplespace
 
