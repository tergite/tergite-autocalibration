--- conflicted
+++ resolved
@@ -48,13 +48,8 @@
 
 
 def resonator_samples(qubit: str) -> np.ndarray:
-<<<<<<< HEAD
-    res_spec_samples = 51
-    sweep_range = 2.5e6
-=======
     res_spec_samples = 101
     sweep_range = 6.0e6
->>>>>>> 31b88162
     VNA_frequency = VNA_resonator_frequencies[qubit]
     min_freq = VNA_frequency - sweep_range / 2
     max_freq = VNA_frequency + sweep_range / 2
@@ -62,15 +57,8 @@
 
 
 def qubit_samples(qubit: str, transition: str = '01') -> np.ndarray:
-<<<<<<< HEAD
-    qub_spec_samples = 201
-    #qub_spec_samples = 165
-    sweep_range = 30e6
-    #sweep_range = 14.5e6
-=======
     qub_spec_samples = 81
     sweep_range = 4.5e6
->>>>>>> 31b88162
     if transition == '01':
         VNA_frequency = VNA_qubit_frequencies[qubit]
     elif transition == '12':
@@ -384,11 +372,7 @@
     def samplespace(self):
         cluster_samplespace = {
             'mw_amplitudes': {
-<<<<<<< HEAD
-                qubit: np.linspace(0.002, 0.400, 31) for qubit in self.all_qubits
-=======
                 qubit: np.linspace(0.002, 0.500, 55) for qubit in self.all_qubits
->>>>>>> 31b88162
             }
         }
         return cluster_samplespace
@@ -488,7 +472,7 @@
             'control_ons': {qubit: [False,True] for qubit in  self.coupled_qubits},
         }
         return cluster_samplespace
-    
+
 class Coupler_Spectroscopy_Node:
     def __init__(self, name: str, all_qubits: list[str], ** kwargs):
         self.name = name
@@ -574,13 +558,6 @@
         }
         return spi_samplespace
 
-
-    #     'two_tone_multidim': {
-    #         'redis_field': 'freq_01',
-    #         'qubit_state': 0,
-    #         'measurement_obj': Two_Tones_Multidim,
-    #         'analysis_obj': QubitSpectroscopyMultidim
-    #     },
     #     'ro_amplitude_optimization': {
     #         'redis_field': 'ro_pulse_amp_opt',
     #         'qubit_state': 0,  # doesn't matter
