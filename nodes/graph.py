import networkx as nx
import matplotlib.pyplot as plt

graph = nx.DiGraph()

# dependencies: n1 -> n2. For example
# ('tof','resonator_spectroscopy')
# means 'resonator_spectroscopy' depends on 'tof'
graph_dependencies = [
    # _____________________________________
    # these are edges on  a directed graph
    # _____________________________________
    ('tof', 'resonator_spectroscopy'),
    # ('resonator_spectroscopy', 'coupler_resonator_spectroscopy'),
    ('resonator_spectroscopy', 'qubit_01_spectroscopy_pulsed'),
    ('qubit_01_spectroscopy_multidim', 'coupler_spectroscopy'),
    ('resonator_spectroscopy', 'qubit_01_spectroscopy_multidim'),
    ('qubit_01_spectroscopy_pulsed', 'rabi_oscillations'),
<<<<<<< HEAD
    ('qubit_01_spectroscopy_multidim', 'rabi_oscillations'),
    # ('rabi_oscillations', 'ramsey_correction'),
    # ('ramsey_correction', 'ro_frequency_optimization'),
    ('ramsey_correction', 'motzoi_parameter'),
=======
    ('qubit_01_spectroscopy_multidim', 'rabi_oscillations'), #remove this line?
    ('rabi_oscillations', 'ramsey_fringes'),
    ('ramsey_fringes', 'resonator_spectroscopy_1'),
    ('resonator_spectroscopy_1', 'T1'),
    ('ramsey_fringes', 'ro_frequency_optimization'),
    ('ramsey_fringes', 'motzoi_parameter'),
>>>>>>> fc2b3711
    ('motzoi_parameter', 'n_rabi_oscillations'),
    ('n_rabi_oscillations', 'resonator_spectroscopy_1'),
    ('ro_frequency_optimization', 'ro_amplitude_optimization'),
    ('ro_amplitude_optimization', 'state_discrimination'),
<<<<<<< HEAD
    ('rabi_oscillations', 'T1'),
    ('T1', 'T2'),
    ('T2', 'T2_echo'),
    ('T2_echo', 'ramsey_correction'),
=======
    #('ramsey_fringes', 'T1'),
>>>>>>> fc2b3711
    ('resonator_spectroscopy_1', 'qubit_12_spectroscopy_pulsed'),
    ('resonator_spectroscopy_1', 'qubit_12_spectroscopy_multidim'),
    # ('qubit_12_spectroscopy_pulsed', 'rabi_oscillations_12'),
    ('qubit_12_spectroscopy_multidim', 'rabi_oscillations_12'),
<<<<<<< HEAD
    ('rabi_oscillations_12', 'ramsey_correction_12'),
    ('ramsey_correction_12', 'resonator_spectroscopy_2'),
    ('resonator_spectroscopy_2', 'ro_frequency_optimization_gef'),
    ('ro_frequency_optimization_gef', 'ro_amplitude_optimization_gef'),
=======

    ('rabi_oscillations_12', 'ramsey_fringes_12'),
    ('ramsey_fringes_12', 'resonator_spectroscopy_2'),
    ('ramsey_fringes_12', 'ro_frequency_optimization_gef'),
    ('rabi_oscillations_12', 'resonator_spectroscopy_2'),
    ('qubit_12_spectroscopy_multidim', 'cz_chevron'),
    # ('qubit_12_spectroscopy_pulsed', 'cz_calibration'),
>>>>>>> fc2b3711
    # ('coupler_spectroscopy', 'cz_chevron'),
    ('ro_amplitude_optimization_gef', 'cz_chevron'),
    ('rabi_oscillations', 'reset_chevron'),
    ('cz_chevron', 'cz_calibration'),
    # ('qubit_12_spectroscopy_multidim', 'cz_calibration'),
    # ('cz_calibration', 'cz_calibration_ssro'),
    ('cz_calibration', 'cz_calibration_ssro'),
    ('cz_calibration', 'cz_dynamic_phase')
]

graph.add_edges_from(graph_dependencies)
# For DEVELOPMENT PURPOSES the nodes that update an existing redis redis_field
# are given a refine attr so they can be skipped if desired
graph.add_node('tof', type='refine')
graph.add_node('punchout')
graph.add_node('qubit_01_spectroscopy_pulsed')
graph.add_node('qubit_01_spectroscopy_multidim')
<<<<<<< HEAD
# graph.add_node('T1', type='refine')
# graph.add_node('T2', type='refine')
graph.add_node('T2_echo', type='refine')
# graph.add_node('ramsey_correction', type='refine')
# graph.add_node('motzoi_parameter', type='refine')
# graph.add_node('n_rabi_oscillations', type='refine')
# graph.add_node('ramsey_correction_12', type='refine')
graph.add_node('ro_frequency_optimization_gef', type='refine')
graph.add_node('ro_amplitude_optimization_gef', type='refine')
=======
graph.add_node('ramsey_fringes', type='refine')
graph.add_node('ramsey_fringes_12', type='refine')
graph.add_node('ro_frequency_optimization', type='refine')
graph.add_node('ro_amplitude_optimization', type='refine')
>>>>>>> fc2b3711

# for nodes that perform the same measurement,
# assign a weight to the corresponding edge to sort them
graph['resonator_spectroscopy']['qubit_01_spectroscopy_pulsed']['weight'] = 2
graph['resonator_spectroscopy']['qubit_01_spectroscopy_multidim']['weight'] = 1
graph['resonator_spectroscopy_1']['qubit_12_spectroscopy_multidim']['weight'] = 2
graph['resonator_spectroscopy_1']['qubit_12_spectroscopy_multidim']['weight'] = 1

initial_pos = {
    'tof': (0,1),
    'resonator_spectroscopy': (0,0.9),
    'qubit_01_spectroscopy_multidim': ( 0.5,0.8),
    'qubit_01_spectroscopy_pulsed': (-0.5,0.8),
    'rabi_oscillations': (0,0.7),
    'ramsey_fringes': (0,0.6),
    'motzoi_parameter': (0.5,0.6),
    'n_rabi_oscillations': (-0.5,0.6),
    'resonator_spectroscopy_1': (0,0.5),
    'qubit_12_spectroscopy_pulsed': (-0.5,0.4),
    'qubit_12_spectroscopy_multidim': (0.5,0.4),
    'rabi_oscillations_12': (0,0.3),
    'ramsey_fringes_12': (0,0.2),
    'resonator_spectroscopy_2': (0,0.1),
    'ro_frequency_optimization_gef': (0,0.0),
    'ro_amplitude_optimization_gef': (0,0.0),
    'cz_chevron': (-0.5,0.0),
    'cz_calibration': (-0.9,0.0),
    'T1': (0.5,0.5),
    'ro_frequency_optimization': (0,0.4),
    'ro_amplitude_optimization': (0.5,0.4),
    'state_discrimination': (0.5,0.3),
    'coupler_spectroscopy': (0.5,0.7),
    'punchout': (0.8,0.8),
}

# nx.draw_spring(graph, with_labels=True, k=1, pos = initial_pos)
# pos = nx.spring_layout(graph, k=0.3)
# print(f'{ pos = }')
# nx.draw(graph, with_labels=True, pos = initial_pos)
# nx.draw(graph, pos=nx.spring_layout(graph, k=0.3), with_labels=True)
# plt.show()

# all_nodes = list(nx.topological_sort(graph))
# print(f'{ list(graph.predecessors("cz_chevron")) = }')
# graph.remove_node('coupler_spectroscopy')
# print(f'{ list(graph.predecessors("cz_chevron")) = }')

# TODO add condition argument and explanation
def filtered_topological_order(target_node: str):
    target_ancestors = nx.ancestors(graph, target_node)
    if 'coupler_spectroscopy' in target_ancestors:
        coupler_path = nx.shortest_path(graph, 'resonator_spectroscopy', 'coupler_spectroscopy')
        graph.remove_node('coupler_spectroscopy')
    else:
        coupler_path = []

    if target_node == 'punchout':
        topo_order = ['punchout']
    else:
        topo_order = nx.shortest_path(
            graph, 'resonator_spectroscopy', target_node, weight='weight'
        )

    def graph_condition(node, types):
        is_without_type = 'type' not in graph.nodes[node]
        if is_without_type:
            return True
        has_correct_type = graph.nodes[node]['type'] in types
        return not is_without_type and has_correct_type

    filtered_order = [node for node in topo_order if graph_condition(node, 'none')]
    filtered_order = coupler_path + filtered_order
    # print(f'{ filtered_order = }')
    # quit()
    return filtered_order<|MERGE_RESOLUTION|>--- conflicted
+++ resolved
@@ -16,49 +16,26 @@
     ('qubit_01_spectroscopy_multidim', 'coupler_spectroscopy'),
     ('resonator_spectroscopy', 'qubit_01_spectroscopy_multidim'),
     ('qubit_01_spectroscopy_pulsed', 'rabi_oscillations'),
-<<<<<<< HEAD
     ('qubit_01_spectroscopy_multidim', 'rabi_oscillations'),
     # ('rabi_oscillations', 'ramsey_correction'),
     # ('ramsey_correction', 'ro_frequency_optimization'),
     ('ramsey_correction', 'motzoi_parameter'),
-=======
-    ('qubit_01_spectroscopy_multidim', 'rabi_oscillations'), #remove this line?
-    ('rabi_oscillations', 'ramsey_fringes'),
-    ('ramsey_fringes', 'resonator_spectroscopy_1'),
-    ('resonator_spectroscopy_1', 'T1'),
-    ('ramsey_fringes', 'ro_frequency_optimization'),
-    ('ramsey_fringes', 'motzoi_parameter'),
->>>>>>> fc2b3711
     ('motzoi_parameter', 'n_rabi_oscillations'),
     ('n_rabi_oscillations', 'resonator_spectroscopy_1'),
     ('ro_frequency_optimization', 'ro_amplitude_optimization'),
     ('ro_amplitude_optimization', 'state_discrimination'),
-<<<<<<< HEAD
     ('rabi_oscillations', 'T1'),
     ('T1', 'T2'),
     ('T2', 'T2_echo'),
     ('T2_echo', 'ramsey_correction'),
-=======
-    #('ramsey_fringes', 'T1'),
->>>>>>> fc2b3711
     ('resonator_spectroscopy_1', 'qubit_12_spectroscopy_pulsed'),
     ('resonator_spectroscopy_1', 'qubit_12_spectroscopy_multidim'),
     # ('qubit_12_spectroscopy_pulsed', 'rabi_oscillations_12'),
     ('qubit_12_spectroscopy_multidim', 'rabi_oscillations_12'),
-<<<<<<< HEAD
     ('rabi_oscillations_12', 'ramsey_correction_12'),
     ('ramsey_correction_12', 'resonator_spectroscopy_2'),
     ('resonator_spectroscopy_2', 'ro_frequency_optimization_gef'),
     ('ro_frequency_optimization_gef', 'ro_amplitude_optimization_gef'),
-=======
-
-    ('rabi_oscillations_12', 'ramsey_fringes_12'),
-    ('ramsey_fringes_12', 'resonator_spectroscopy_2'),
-    ('ramsey_fringes_12', 'ro_frequency_optimization_gef'),
-    ('rabi_oscillations_12', 'resonator_spectroscopy_2'),
-    ('qubit_12_spectroscopy_multidim', 'cz_chevron'),
-    # ('qubit_12_spectroscopy_pulsed', 'cz_calibration'),
->>>>>>> fc2b3711
     # ('coupler_spectroscopy', 'cz_chevron'),
     ('ro_amplitude_optimization_gef', 'cz_chevron'),
     ('rabi_oscillations', 'reset_chevron'),
@@ -76,7 +53,6 @@
 graph.add_node('punchout')
 graph.add_node('qubit_01_spectroscopy_pulsed')
 graph.add_node('qubit_01_spectroscopy_multidim')
-<<<<<<< HEAD
 # graph.add_node('T1', type='refine')
 # graph.add_node('T2', type='refine')
 graph.add_node('T2_echo', type='refine')
@@ -86,12 +62,6 @@
 # graph.add_node('ramsey_correction_12', type='refine')
 graph.add_node('ro_frequency_optimization_gef', type='refine')
 graph.add_node('ro_amplitude_optimization_gef', type='refine')
-=======
-graph.add_node('ramsey_fringes', type='refine')
-graph.add_node('ramsey_fringes_12', type='refine')
-graph.add_node('ro_frequency_optimization', type='refine')
-graph.add_node('ro_amplitude_optimization', type='refine')
->>>>>>> fc2b3711
 
 # for nodes that perform the same measurement,
 # assign a weight to the corresponding edge to sort them
