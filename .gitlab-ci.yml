--- conflicted
+++ resolved
@@ -84,12 +84,6 @@
     - pylint tergite_autocalibration --fail-under=7.0
     # Run formatter
     - black --check tergite_autocalibration
-<<<<<<< HEAD
-    # Run unit tests
-    - pytest tergite_autocalibration
-    - pylint tergite_autocalibration --fail-under=7.0
-=======
->>>>>>> c37f529a
   cache:
     - key: "default"
       paths:
