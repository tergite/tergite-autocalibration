--- conflicted
+++ resolved
@@ -142,7 +142,6 @@
                 fit_y = [np.mean(magnitude)] * 400
             self.fit_ys.append(fit_y)
         if fit:
-<<<<<<< HEAD
             try:
                 qois = np.transpose(
                     [[[fit.result.params[p].value, fit.result.params[p].stderr] for p in ['cz']] for fit in
@@ -158,19 +157,6 @@
                 self.err = 0
                 self.opt_cz = [0] * 2
 
-=======
-            qois = np.transpose(
-                [[[fit.result.params[p].value, fit.result.params[p].stderr] for p in ['cz']] for fit in
-                    self.fit_results])
-            self.opt_cz = qois[0][0]
-            self.cphase = 180 - np.abs(np.abs(np.diff(self.opt_cz))[0] - 180)
-            # self.cphase = np.abs(np.diff(self.opt_cz))[0]
-            print(qois)
-            try:
-                self.err = np.sqrt(np.sum(np.array(qois[1][0]) ** 2))
-            except:
-                self.err = 0
->>>>>>> f2a0fa4a
         else:
             self.cphase = 0
             self.err = 0
