import numpy as np

from tergite_acl.config.settings import REDIS_CONNECTION
from tergite_acl.lib.analysis.coupler_spectroscopy_analysis import CouplerSpectroscopyAnalysis
from tergite_acl.lib.analysis.cz_calibration_analysis import CZCalibrationAnalysis, CZCalibrationSSROAnalysis
from tergite_acl.lib.analysis.cz_chevron_analysis import CZChevronAnalysis, CZChevronAnalysisReset, CZChevronAmplitudeAnalysis
from tergite_acl.lib.analysis.reset_calibration_analysis import ResetCalibrationSSROAnalysis
from tergite_acl.lib.calibration_schedules.cz_calibration import CZ_calibration, CZ_calibration_SSRO
from tergite_acl.lib.calibration_schedules.reset_chevron import Reset_chevron_dc
from tergite_acl.lib.calibration_schedules.reset_calibration import Reset_calibration_SSRO
from tergite_acl.lib.node_base import BaseNode
from tergite_acl.lib.nodes.node_utils import qubit_samples, resonator_samples
from tergite_acl.lib.calibration_schedules.cz_chevron_reversed import CZ_chevron,CZ_chevron_amplitude
from tergite_acl.lib.calibration_schedules.resonator_spectroscopy import Resonator_Spectroscopy
from tergite_acl.lib.calibration_schedules.two_tones_spectroscopy import Two_Tones_Spectroscopy
from tergite_acl.utils.hardware_utils import SpiRack
from tergite_acl.utils.hardware_utils import SpiDAC
from tergite_acl.config.coupler_config import coupler_spi_map
from tergite_acl.lib.calibration_schedules.randomized_benchmarking import Randomized_Benchmarking, TQG_Randomized_Benchmarking
from tergite_acl.lib.analysis.randomized_benchmarking_analysis import RandomizedBenchmarkingAnalysis

RB_REPEATS = 10

class Coupler_Spectroscopy_Node(BaseNode):
    def __init__(self, name: str, all_qubits: list[str], **node_dictionary):
        super().__init__(name, all_qubits, **node_dictionary)
        self.name = name
        self.all_qubits = all_qubits
        self.couplers = node_dictionary['couplers']
        self.redis_field = ['parking_current']
        self.qubit_state = 0
        self.type = 'spi_and_cluster_simple_sweep'
        # perform 2 tones while biasing the current
        self.measurement_obj = Two_Tones_Spectroscopy
        self.analysis_obj = CouplerSpectroscopyAnalysis
        self.coupled_qubits = self.get_coupled_qubits()
        self.sweep_range = self.node_dictionary.pop("sweep_range", None)
        self.external_parameter_name = 'currents'

        # self.validate()
        self.node_externals = np.round(np.append(np.arange(0.1, 3.1, 0.1),np.arange(-3, 0.1, 0.1)),1)*1e-3
        #self.node_externals = np.round(np.append([-0.1, -0.2] ,[0.1, 0]),1)*1e-3

        self.operations_args = []
        self.measure_qubit_index = 1
        self.measurement_qubit = self.coupled_qubits[self.measure_qubit_index]

        try:
            self.spi = SpiDAC()
        except:
            pass
        couplers = list(coupler_spi_map.keys())
        dacs = [self.spi.create_spi_dac(coupler) for coupler in couplers]
        self.coupler_dac = dict(zip(couplers,dacs))
        self.coupler = self.couplers[0] # we will generalize for multiple couplers later
        self.dac = self.coupler_dac[self.coupler]

    def get_coupled_qubits(self) -> list:
        if len(self.couplers) > 1:
            print('Multiple couplers, lets work with only one')
        coupled_qubits = self.couplers[0].split(sep='_')
        self.coupler = self.couplers[0]
        return coupled_qubits

    @property
    def dimensions(self):
        return (len(self.samplespace['spec_frequencies'][self.measurement_qubit]), 1)

    def pre_measurement_operation(self, external: float = 0): #external is the current
        print(f'Current: {external} for coupler: {self.coupler}')
        self.spi.set_dac_current(self.dac, external)
        
    @property
    def samplespace(self):
        cluster_samplespace = {
            'spec_frequencies': {self.measurement_qubit: qubit_samples(self.measurement_qubit)}
        }
        return cluster_samplespace


class Coupler_Resonator_Spectroscopy_Node(BaseNode):
    def __init__(self, name: str, all_qubits: list[str], **node_dictionary):
        super().__init__(name, all_qubits, **node_dictionary)
        self.redis_field = ['resonator_flux_quantum']
        self.qubit_state = 0
        self.measurement_obj = Resonator_Spectroscopy
        self.analysis_obj = CouplerSpectroscopyAnalysis

    @property
    def samplespace(self):
        qubit = self.measurement_qubit
        cluster_samplespace = {
            'ro_frequencies': {qubit: resonator_samples(qubit)}
        }
        return cluster_samplespace

    @property
    def spi_samplespace(self):
        spi_samplespace = {
            'dc_currents': {self.coupler: np.arange(-1.5e-3, 0e-3, 50e-6)},
        }
        return spi_samplespace


class CZ_Chevron_Node(BaseNode):

    def __init__(self, name: str, all_qubits: list[str], couplers: list[str], **node_dictionary):
        super().__init__(name, all_qubits,**node_dictionary)
        self.name = name
        self.all_qubits = all_qubits
        self.couplers = couplers
        self.edges = couplers
        self.coupler = self.couplers[0]
        self.redis_field = ['cz_pulse_frequency', 'cz_pulse_duration']
        self.qubit_state = 0
        self.measurement_obj = CZ_chevron
        self.analysis_obj = CZChevronAnalysis
        self.all_qubits = [q for bus in couplers for q in bus.split('_')]
        self.coupler_samplespace = self.samplespace
        try:
            print(f'{self.node_dictionary["cz_pulse_amplitude"] = }')
        except:
            amplitude = float(REDIS_CONNECTION.hget(f'couplers:{self.coupler}', "cz_pulse_amplitude"))
            print(f'Amplitude found for coupler {self.coupler} : {amplitude}')
            if np.isnan(amplitude):
                amplitude = 0.375
                print(f'No amplitude found for coupler {self.coupler}. Using default value: {amplitude}')
            self.node_dictionary['cz_pulse_amplitude'] = amplitude
            
        self.validate()

    def validate(self) -> None:
        all_coupled_qubits = []
        for coupler in self.couplers:
            all_coupled_qubits += coupler.split('_')
        if len(all_coupled_qubits) > len(set(all_coupled_qubits)):
            print('Couplers share qubits')
            raise ValueError('Improper Couplers')

    def transition_frequency(self, coupler: str):
        coupled_qubits = coupler.split(sep='_')
        q1_f01 = float(REDIS_CONNECTION.hget(f'transmons:{coupled_qubits[0]}', "clock_freqs:f01"))
        q2_f01 = float(REDIS_CONNECTION.hget(f'transmons:{coupled_qubits[1]}', "clock_freqs:f01"))
        q1_f12 = float(REDIS_CONNECTION.hget(f'transmons:{coupled_qubits[0]}', "clock_freqs:f12"))
        q2_f12 = float(REDIS_CONNECTION.hget(f'transmons:{coupled_qubits[1]}', "clock_freqs:f12"))
        # ac_freq = np.abs(q1_f01 + q2_f01 - (q1_f01 + q1_f12))
        ac_freq = np.max([np.abs(q1_f01 + q2_f01 - (q1_f01 + q1_f12)),np.abs(q1_f01 + q2_f01 - (q2_f01 + q2_f12))])
        ac_freq = int(ac_freq / 1e4) * 1e4
        # lo = 4.4e9 - (ac_freq - 450e6) 
        # print(f'{ ac_freq/1e6 = } MHz for coupler: {coupler}')
        # print(f'{ lo/1e9 = } GHz for coupler: {coupler}')
        return ac_freq

    @property
    def samplespace(self):
        # print(f'{ np.linspace(- 50e6, 50e6, 2) + self.ac_freq = }')
        cluster_samplespace = {
            # For biase point sweep
            # 'cz_pulse_durations': {
            #     coupler: np.arange(0e-9, 401e-9, 20e-9)+100e-9 for coupler in self.couplers
            # },
            # 'cz_pulse_frequencies': {
            #     coupler: np.linspace(-20e6, 20e6, 21) + self.transition_frequency(coupler) for coupler in
            #     self.couplers
            # },
            # For CZ gate calibration
            #23-24
            'cz_pulse_durations': {
                coupler: np.arange(0e-9, 401e-9, 20e-9)+100e-9 for coupler in self.couplers
            },
            'cz_pulse_frequencies': {
                coupler: np.linspace(-15e6, 10e6, 26) + self.transition_frequency(coupler) for coupler in
                self.couplers
            },
            #19-20
            # 'cz_pulse_durations': {
            #     coupler: np.arange(0e-9, 301e-9, 20e-9)+100e-9 for coupler in self.couplers
            # },
            # 'cz_pulse_frequencies': {
            #     coupler: np.linspace(-12e6, -4e6, 11) + self.transition_frequency(coupler) for coupler in
            #     self.couplers
            # },
            #18-19
            # 'cz_pulse_durations': {
            #     coupler: np.arange(0e-9, 401e-9, 10e-9)+100e-9 for coupler in self.couplers
            # },
            # 'cz_pulse_frequencies': {
            #     coupler: np.linspace(10e6, 20e6, 21) + self.transition_frequency(coupler) for coupler in
            #     self.couplers
            # }
        }
        return cluster_samplespace

class CZ_Chevron_Amplitude_Node(BaseNode):

    def __init__(self, name: str, all_qubits: list[str], couplers: list[str], **node_dictionary):
        super().__init__(name, all_qubits,**node_dictionary)
        self.name = name
        self.all_qubits = all_qubits
        self.couplers = couplers
        self.edges = couplers
        self.coupler = self.couplers[0]
        self.redis_field = ['cz_pulse_frequency', 'cz_pulse_amplitude']
        self.qubit_state = 0
        self.measurement_obj = CZ_chevron_amplitude
        self.analysis_obj = CZChevronAmplitudeAnalysis
        self.all_qubits = [q for bus in couplers for q in bus.split('_')]
        self.coupler_samplespace = self.samplespace
        self.node_dictionary["cz_pulse_duration"] = 128e-9
        REDIS_CONNECTION.hset(f"couplers:{self.coupler}", 'cz_pulse_duration',self.node_dictionary["cz_pulse_duration"]*2)
        self.validate()

    def validate(self) -> None:
        all_coupled_qubits = []
        for coupler in self.couplers:
            all_coupled_qubits += coupler.split('_')
        if len(all_coupled_qubits) > len(set(all_coupled_qubits)):
            print('Couplers share qubits')
            raise ValueError('Improper Couplers')

    def transition_frequency(self, coupler: str):
        coupled_qubits = coupler.split(sep='_')
        q1_f01 = float(REDIS_CONNECTION.hget(f'transmons:{coupled_qubits[0]}', "clock_freqs:f01"))
        q2_f01 = float(REDIS_CONNECTION.hget(f'transmons:{coupled_qubits[1]}', "clock_freqs:f01"))
        q1_f12 = float(REDIS_CONNECTION.hget(f'transmons:{coupled_qubits[0]}', "clock_freqs:f12"))
        q2_f12 = float(REDIS_CONNECTION.hget(f'transmons:{coupled_qubits[1]}', "clock_freqs:f12"))
        # ac_freq = np.abs(q1_f01 + q2_f01 - (q1_f01 + q1_f12))
        ac_freq = np.max([np.abs(q1_f01 + q2_f01 - (q1_f01 + q1_f12)),np.abs(q1_f01 + q2_f01 - (q2_f01 + q2_f12))])
        ac_freq = int(ac_freq / 1e4) * 1e4
        # lo = 4.4e9 - (ac_freq - 450e6) 
        # print(f'{ ac_freq/1e6 = } MHz for coupler: {coupler}')
        # print(f'{ lo/1e9 = } GHz for coupler: {coupler}')
        return ac_freq

    @property
    def samplespace(self):
        # print(f'{ np.linspace(- 50e6, 50e6, 2) + self.ac_freq = }')
        cluster_samplespace = {
            # For biase point sweep
            # 'cz_pulse_amplitudes': {
            #     coupler: np.linspace(0.0, 0.4, 41) for coupler in self.couplers
            # },
            # 'cz_pulse_frequencies': {
            #     coupler: np.linspace(-20e6, 20e6, 21) + self.transition_frequency(coupler) for coupler in
            #     self.couplers
            # },

            #18-19
            # 'cz_pulse_amplitudes': {
            #     coupler: np.linspace(0.0, 0.2, 41) for coupler in self.couplers
            # },
            # 'cz_pulse_frequencies': {
            #     coupler: np.linspace(-2e6, 6e6, 21) + self.transition_frequency(coupler) for coupler in
            #     self.couplers
            # },

            #23-24
            'cz_pulse_amplitudes': {
                coupler: np.linspace(0.05, 0.3, 15) for coupler in self.couplers
            },
            'cz_pulse_frequencies': {
                coupler: np.linspace(-10e6, 6e6, 15) + self.transition_frequency(coupler) for coupler in
                self.couplers
            },

            # For CZ gate calibration
            #19-20
            # 'cz_pulse_amplitudes': {
            #     coupler: np.linspace(0, 0.3, 41) +0.05 for coupler in self.couplers
            # },
            # 'cz_pulse_frequencies': {
            #     coupler: np.linspace(-20e6, -10e6, 21) + self.transition_frequency(coupler) for coupler in
            #     self.couplers
            # },
            #18-19
            # 'cz_pulse_amplitudes': {
            #     coupler: np.linspace(0, 0.3, 41) for coupler in self.couplers
            # },
            # 'cz_pulse_frequencies': {
            #     coupler: np.linspace(10e6, 20e6, 21) + self.transition_frequency(coupler) for coupler in
            #     self.couplers
            # },
        }
        return cluster_samplespace


class CZ_Optimize_Chevron_Node(BaseNode):
    def __init__(self, name: str, all_qubits: list[str], couplers: list[str]):
        super().__init__(name, all_qubits)
        self.type = 'optimized_sweep'
        self.couplers = couplers
        self.coupler = self.couplers[0]
        self.redis_field = ['cz_pulse_frequency', 'cz_pulse_duration']
        self.optimization_field = 'cz_pulse_duration'
        self.qubit_state = 0
        self.measurement_obj = CZ_chevron
        self.analysis_obj = CZChevronAnalysis
        self.all_qubits = [q for bus in couplers for q in bus.split('_')]
        self.coupler_samplespace = self.samplespace
        self.validate()

    def validate(self) -> None:
        all_coupled_qubits = []
        for coupler in self.couplers:
            all_coupled_qubits += coupler.split('_')
        if len(all_coupled_qubits) > len(set(all_coupled_qubits)):
            print('Couplers share qubits')
            raise ValueError('Improper Couplers')

    def transition_frequency(self, coupler: str):
        coupled_qubits = coupler.split(sep='_')
        q1_f01 = float(REDIS_CONNECTION.hget(f'transmons:{coupled_qubits[0]}', "freq_01"))
        q2_f01 = float(REDIS_CONNECTION.hget(f'transmons:{coupled_qubits[1]}', "freq_01"))
        q1_f12 = float(REDIS_CONNECTION.hget(f'transmons:{coupled_qubits[0]}', "freq_12"))
        q2_f12 = float(REDIS_CONNECTION.hget(f'transmons:{coupled_qubits[1]}', "freq_12"))
        # ac_freq = np.abs(q1_f01 + q2_f01 - (q1_f01 + q1_f12))
        ac_freq = np.max([np.abs(q1_f01 + q2_f01 - (q1_f01 + q1_f12)),np.abs(q1_f01 + q2_f01 - (q2_f01 + q2_f12))])
        ac_freq = int(ac_freq / 1e4) * 1e4
        print(f'{ ac_freq/1e6 = } MHz for coupler: {coupler}')
        return ac_freq

    @property
    def samplespace(self):
        # print(f'{ np.linspace(- 50e6, 50e6, 2) + self.ac_freq = }')
        cluster_samplespace = {
            # For Wide sweep
            # 'cz_pulse_durations': {
            #     qubit: 4e-9+np.arange(0e-9, 36*100e-9,400e-9) for qubit in self.coupled_qubits
            # },
            # 'cz_pulse_frequencies_sweep': {
            #     qubit: np.linspace(210e6, 500e6, 51) + self.ac_freq for qubit in self.coupled_qubits
            # },

            # For CZ gate
            'cz_pulse_durations': {
                coupler: np.arange(100e-9, 1000e-9, 320e-9) for coupler in self.couplers
            },
            'cz_pulse_frequencies': {
                coupler: np.linspace(-2.0e6, 2.0e6, 5) + self.transition_frequency(coupler) for coupler in self.couplers
            },
        }
        return cluster_samplespace


class Reset_Chevron_Node(BaseNode):

    def __init__(self, name: str, all_qubits: list[str], couplers: list[str], **node_dictionary):
        super().__init__(name, all_qubits, **node_dictionary)
        self.name = name
        self.all_qubits = all_qubits
        self.couplers = couplers
        self.edges = couplers
        self.coupler = self.couplers[0]
        self.redis_field = ['reset_amplitude_qc', 'reset_duration_qc']
        self.qubit_state = 0
        self.measurement_obj = Reset_chevron_dc
        self.analysis_obj = CZChevronAnalysisReset
        self.coupled_qubits = self.couplers[0].split(sep='_')
        # self.node_dictionary['duration_offset'] = 0
        # print(f'{ self.coupled_qubits = }')

    @property
    def samplespace(self):
        # print(f'{ np.linspace(- 50e6, 50e6, 2) + self.ac_freq = }')
        cluster_samplespace = {
            # Pulse test
            # 'cz_pulse_durations': {
            #     qubit: 4e-9 + np.linspace(16e-9, 16e-9, 21) for qubit in self.coupled_qubits
            # },
            # 'cz_pulse_amplitudes': {
            #     qubit: np.linspace(0.4, 0.4, 21) for qubit in self.coupled_qubits
            # },

            # For DC reset
            # q22_q23
            # 'cz_pulse_durations': {
            #     qubit: 2e-9+np.linspace(0, 20, 21)*1e-9 for qubit in self.coupled_qubits
            # },
            # 'cz_pulse_amplitudes': {
            #     qubit: np.linspace(-0.07, -0.1, 21) for qubit in self.coupled_qubits
            # },
            # q23_q24
            # 'cz_pulse_durations': {
            #     qubit: 2e-9+np.linspace(0, 40, 41)*1e-9 for qubit in self.coupled_qubits
            # },
            # 'cz_pulse_amplitudes': {
            #     qubit: np.linspace(-0.095, -0.13, 21) for qubit in self.coupled_qubits
            # },
            
            #cr g, f0 sweep
            # 'cz_pulse_durations': { # g
            #     qubit: np.linspace(0.075,0.175, 41)for qubit in self.coupled_qubits
            # },
            # 'cz_pulse_amplitudes': { # f0
            #     qubit: np.linspace(1.2, 1.7, 21) for qubit in self.coupled_qubits
            # },

            #cr ft, t sweep
            # 'cz_pulse_durations': {
            #     qubit: 2e-9+np.linspace(0, 20, 21)*1e-9 for qubit in self.coupled_qubits
            # },
            # 'cz_pulse_amplitudes': {
            #     qubit: np.linspace(0.9, 1.4, 41) for qubit in self.coupled_qubits
            # },

            #cr square sweep
            # 'cz_pulse_durations': {
            #     qubit: 4e-9+np.linspace(0, 200, 4)*1e-9 for qubit in self.coupled_qubits
            # },
            # 'cz_pulse_amplitudes': {
            #     qubit: np.linspace(0.0, 0.2, 4) for qubit in self.coupled_qubits
            # },

             #qc sweep ft. f0
            # 'cz_pulse_durations': { # ft
            #     qubit: np.linspace(-0.1,-0.5, 16)for qubit in self.coupled_qubits
            # },
            # 'cz_pulse_amplitudes': { # f0
            #     qubit: np.linspace(0.96, 0.99, 16) for qubit in self.coupled_qubits
            # },

            #qc sweep g,ft
            # q23_q24
            # 'cz_pulse_durations': { # g
            #     qubit: np.linspace(0.01,0.5, 21)for qubit in self.coupled_qubits
            # },
            # 'cz_pulse_amplitudes': { # ft
            #     qubit: np.linspace(-0.01, -0.5, 21) for qubit in self.coupled_qubits
            # },
            # q22_q23
            'cz_pulse_durations': { # g
                qubit: np.linspace(0.001,0.1, 26)for qubit in self.coupled_qubits
            },
            'cz_pulse_amplitudes': { # ft
                qubit: np.linspace(0, -0.4, 26) for qubit in self.coupled_qubits
            },
            
            #qc sweep f0,t
            # 'cz_pulse_durations': {
            #     qubit: self.node_dictionary['duration_offset']*1e-9+np.linspace(0, 4, 5)*1e-9 for qubit in self.coupled_qubits
            # },
            # 'cz_pulse_amplitudes': {
            #     qubit: np.linspace(0.8, 1.1, 41) for qubit in self.coupled_qubits
            # },

            #qc sweep g,t
            # q23_q24
            # 'cz_pulse_durations': {
            #     qubit: self.node_dictionary['duration_offset']*1e-9+np.linspace(0, 4, 5)*1e-9 for qubit in self.coupled_qubits
            # },
            # 'cz_pulse_amplitudes': {
            #     qubit: np.linspace(0.0, 0.1, 21) for qubit in self.coupled_qubits
            # },
            # q22_q23
            # 'cz_pulse_durations': {
            #     qubit: self.node_dictionary['duration_offset']*1e-9+np.linspace(0, 4, 5)*1e-9 for qubit in self.coupled_qubits
            # },
            # 'cz_pulse_amplitudes': {
            #     qubit: np.linspace(0.0, 0.1, 21) for qubit in self.coupled_qubits
            # },

            #qc sweep f0,t
            # q23_q24
            # 'cz_pulse_durations': {
            #     qubit: self.node_dictionary['duration_offset']*1e-9+np.linspace(0, 4, 5)*1e-9 for qubit in self.coupled_qubits
            # },
            # 'cz_pulse_amplitudes': {
            #     qubit: np.linspace(0.8, 1.1, 21) for qubit in self.coupled_qubits
            # },
            # q22_q23
            # 'cz_pulse_durations': {
            #     qubit: self.node_dictionary['duration_offset']*1e-9+np.linspace(0, 4, 5)*1e-9 for qubit in self.coupled_qubits
            # },
            # 'cz_pulse_amplitudes': {
            #     qubit: np.linspace(0.5, 0.8, 21) for qubit in self.coupled_qubits
            # },

            # For AC reset
            # 'cz_pulse_durations': {
            #     qubit: 4e-9+np.arange(0e-9, 36*100e-9,400e-9) for qubit in self.coupled_qubits
            # },
            # 'cz_pulse_frequencies_sweep': {
            #     qubit: np.linspace(210e6, 500e6, 51) + self.ac_freq for qubit in self.coupled_qubits
            # },
        }
        return cluster_samplespace


class CZ_Calibration_Node(BaseNode):
    def __init__(self, name: str, all_qubits: list[str], couplers: list[str], **node_dictionary):
        super().__init__(name, all_qubits, **node_dictionary)
        self.name = name
        self.all_qubits = all_qubits
        self.couplers = couplers
        self.edges = couplers
        self.coupler = self.couplers[0]
        self.coupled_qubits = couplers[0].split(sep='_')
        self.redis_field = ['cz_phase', 'cz_pop_loss']
        self.qubit_state = 2
        self.testing_group = 0  # The edge group to be tested. 0 means all edges.
        self.measurement_obj = CZ_calibration
        self.analysis_obj = CZCalibrationAnalysis
        self.node_dictionary['dynamic'] = False
        self.node_dictionary['swap_type'] = False
<<<<<<< HEAD
        #self.node_dictionary['use_edge'] = False
        #self.node_dictionary['number_of_cz'] = 1
        # self.validate()

    @property
    def samplespace(self):
        cluster_samplespace = {
            'ramsey_phases': {qubit: np.append(np.linspace(0, 360, 25),[0,1]) for qubit in self.coupled_qubits},
            'control_ons': {qubit: [False, True] for qubit in self.coupled_qubits},
        }
        return cluster_samplespace

class CZ_Calibration_Swap_Node(BaseNode):
    def __init__(self, name: str, all_qubits: list[str], couplers: list[str], **node_dictionary):
        super().__init__(name, all_qubits, **node_dictionary)
        self.name = name
        self.all_qubits = all_qubits
        self.couplers = couplers
        self.edges = couplers
        self.coupler = self.couplers[0]
        self.coupled_qubits = couplers[0].split(sep='_')
        self.redis_field = ['cz_phase', 'cz_pop_loss']
        self.qubit_state = 2
        self.testing_group = 0  # The edge group to be tested. 0 means all edges.
        self.measurement_obj = CZ_calibration
        self.analysis_obj = CZCalibrationAnalysis
        self.node_dictionary['dynamic'] = False
        self.node_dictionary['swap_type'] = True
        #self.node_dictionary['use_edge'] = False
        #self.node_dictionary['number_of_cz'] = 1
=======
        self.node_dictionary['use_edge'] = False
        self.node_dictionary['number_of_cz'] = 1
>>>>>>> 3415f12c
        # self.validate()

    @property
    def samplespace(self):
        cluster_samplespace = {
            'ramsey_phases': {qubit: np.append(np.linspace(0, 360, 25),[0,1]) for qubit in self.coupled_qubits},
            'control_ons': {qubit: [False, True] for qubit in self.coupled_qubits},
        }
        return cluster_samplespace


class CZ_Calibration_SSRO_Node(BaseNode):
    def __init__(self, name: str, all_qubits: list[str], couplers: list[str], **node_dictionary):
        super().__init__(name, all_qubits, **node_dictionary)
        self.coupler = couplers[0]
        self.coupled_qubits = couplers[0].split(sep='_')
        # self.node_dictionary = kwargs
        self.redis_field = ['cz_phase', 'cz_pop_loss', 'cz_leakage']
        self.qubit_state = 2
        self.testing_group = 0  # The edge group to be tested. 0 means all edges.
        self.dynamic = False
        self.measurement_obj = CZ_calibration_SSRO
        self.analysis_obj = CZCalibrationSSROAnalysis
        # self.validate()

    @property
    def samplespace(self):
        cluster_samplespace = {
            'control_ons': {qubit: [False, True] for qubit in self.coupled_qubits},
            'ramsey_phases': {qubit: np.linspace(0, 360, 13) for qubit in self.coupled_qubits},
            # 'ramsey_phases': {qubit: np.linspace(0.025, 0.025, 1) for qubit in  self.coupled_qubits},
        }
        return cluster_samplespace

class Reset_Calibration_SSRO_Node(BaseNode):
    def __init__(self, name: str, all_qubits: list[str], couplers: list[str], ** node_dictionary):
        super().__init__(name, all_qubits, **node_dictionary)
        self.name = name
        self.all_qubits = all_qubits
        self.couplers = couplers
        self.edges = couplers
        self.coupler = couplers[0]
        # print(couplers)
        self.coupled_qubits = couplers[0].split(sep='_')
        # print(self.coupled_qubits)
        # self.node_dictionary = kwargs
        self.redis_field = ['reset_fidelity','reset_leakage','all_fidelity','all_fidelity_f']
        self.qubit_state = 2
        self.testing_group = 0 # The edge group to be tested. 0 means all edges.
        self.dynamic = False
        self.measurement_obj = Reset_calibration_SSRO
        self.analysis_obj = ResetCalibrationSSROAnalysis
        # self.validate()

    @property
    def samplespace(self):
        cluster_samplespace = {
            'control_ons': {qubit: [False,True] for qubit in  self.coupled_qubits},
            'ramsey_phases': {qubit: range(9) for qubit in  self.coupled_qubits},
        }
        return cluster_samplespace


class CZ_Dynamic_Phase_Node(BaseNode):
    def __init__(self, name: str, all_qubits: list[str], couplers: list[str], **node_dictionary):
        super().__init__(name, all_qubits, **node_dictionary)
        self.name = name
        self.all_qubits = all_qubits
        self.couplers = couplers
        self.edges = couplers
        self.coupler = self.couplers[0]
        self.coupled_qubits = couplers[0].split(sep='_')
        self.redis_field = ['cz_dynamic_target']
        self.qubit_state = 2
        self.testing_group = 0  # The edge group to be tested. 0 means all edges.
        self.measurement_obj = CZ_calibration
        self.analysis_obj = CZCalibrationAnalysis
        self.node_dictionary['dynamic'] = True
        self.node_dictionary['swap_type'] = False
        self.node_dictionary['use_edge'] = False
    
    @property
    def samplespace(self):
        cluster_samplespace = {
            'ramsey_phases': {qubit: np.append(np.linspace(0, 360, 25),[0,1]) for qubit in self.coupled_qubits},
            'control_ons': {qubit: [False, True] for qubit in self.coupled_qubits},
        }
        return cluster_samplespace

class CZ_Dynamic_Phase_Swap_Node(BaseNode):
    def __init__(self, name: str, all_qubits: list[str], couplers: list[str], **node_dictionary):
        super().__init__(name, all_qubits, **node_dictionary)
        self.name = name
        self.all_qubits = all_qubits
        self.couplers = couplers
        self.edges = couplers
        self.coupler = self.couplers[0]
        self.coupled_qubits = couplers[0].split(sep='_')
        self.redis_field = ['cz_dynamic_control']
        self.qubit_state = 2
        self.testing_group = 0  # The edge group to be tested. 0 means all edges.
        self.measurement_obj = CZ_calibration
        self.analysis_obj = CZCalibrationAnalysis
        self.node_dictionary['dynamic'] = True
        self.node_dictionary['swap_type'] = True
        self.node_dictionary['use_edge'] = False

    
    @property
    def samplespace(self):
        cluster_samplespace = {
            'ramsey_phases': {qubit: np.append(np.linspace(0, 360, 25),[0,1]) for qubit in self.coupled_qubits},
            'control_ons': {qubit: [False, True] for qubit in self.coupled_qubits},
        }
        return cluster_samplespace

class TQG_Randomized_Benchmarking_Node(BaseNode):
    def __init__(self, name: str, all_qubits: list[str], couplers: list[str], **node_dictionary):
        super().__init__(name, all_qubits, **node_dictionary)
        self.name = name
        self.type = 'parameterized_sweep'
        self.all_qubits = all_qubits
        self.couplers = couplers
        self.edges = couplers
        self.coupler = self.couplers[0]
        self.coupled_qubits = couplers[0].split(sep='_')
        self.node_dictionary = node_dictionary
        self.backup = False
        self.redis_field = ['tqg_fidelity']
        self.measurement_obj = TQG_Randomized_Benchmarking
        self.analysis_obj = RandomizedBenchmarkingAnalysis

        # TODO change it a dictionary like samplespace
<<<<<<< HEAD
        self.node_externals = 42 * np.arange(20, dtype=np.int32)
=======
        self.node_externals = 42 * np.arange(RB_REPEATS, dtype=np.int32)
>>>>>>> 3415f12c
        self.external_parameter_name = 'seed'
        self.external_parameter_value = 0
        ####################

    @property
    def dimensions(self):
        return (len(self.samplespace['number_of_cliffords'][self.all_qubits[0]]), 1)

    @property
    def samplespace(self):
        numbers = 2 ** np.arange(1, 12, 3)
        extra_numbers = [numbers[i] + numbers[i + 1] for i in range(len(numbers) - 2)]
        extra_numbers = np.array(extra_numbers)
        calibration_points = np.array([0, 1])
        all_numbers = np.sort(np.concatenate((numbers, extra_numbers)))
        # all_numbers = numbers

        all_numbers = np.concatenate((all_numbers, calibration_points))

        # number_of_repetitions = 1

        cluster_samplespace = {
            'number_of_cliffords': {
                # qubit: all_numbers for qubit in self.all_qubits
<<<<<<< HEAD
                qubit: np.array([0, 2, 4, 8, 16, 32, 64, 128, 0, 1, 2]) for qubit in self.all_qubits
=======
                qubit: np.array([0, 1, 2, 3, 4, 8, 16, 32, 64, 128, 0, 1]) for qubit in self.all_qubits
>>>>>>> 3415f12c
                # qubit: np.array([1, 2,3,4,0, 1]) for qubit in self.all_qubits

            },
        }
        return cluster_samplespace

class TQG_Randomized_Benchmarking_Interleaved_Node(BaseNode):
    def __init__(self, name: str, all_qubits: list[str], couplers: list[str], **node_dictionary):
        super().__init__(name, all_qubits, **node_dictionary)
        self.name = name
        self.type = 'parameterized_sweep'
        self.all_qubits = all_qubits
        self.couplers = couplers
        self.edges = couplers
        self.coupler = self.couplers[0]
        self.coupled_qubits = couplers[0].split(sep='_')
        self.node_dictionary = node_dictionary
        self.backup = False
        self.redis_field = ['tqg_fidelity_interleaved']
        self.measurement_obj = TQG_Randomized_Benchmarking
        self.analysis_obj = RandomizedBenchmarkingAnalysis
        self.node_dictionary['interleaving_clifford_id'] = 4386
        # TODO change it a dictionary like samplespace
<<<<<<< HEAD
        self.node_externals = 42 * np.arange(5, dtype=np.int32)
=======
        self.node_externals = 42 * np.arange(RB_REPEATS, dtype=np.int32)
>>>>>>> 3415f12c
        self.external_parameter_name = 'seed'
        self.external_parameter_value = 0
        ####################

    @property
    def dimensions(self):
        return (len(self.samplespace['number_of_cliffords'][self.all_qubits[0]]), 1)

    @property
    def samplespace(self):
        numbers = 2 ** np.arange(1, 12, 3)
        extra_numbers = [numbers[i] + numbers[i + 1] for i in range(len(numbers) - 2)]
        extra_numbers = np.array(extra_numbers)
        calibration_points = np.array([0, 1])
        all_numbers = np.sort(np.concatenate((numbers, extra_numbers)))
        # all_numbers = numbers

        all_numbers = np.concatenate((all_numbers, calibration_points))

        # number_of_repetitions = 1

        cluster_samplespace = {
            'number_of_cliffords': {
                # qubit: all_numbers for qubit in self.all_qubits
                qubit: np.array([0, 1, 2, 3, 4, 8, 16, 32, 64, 128, 0, 1]) for qubit in self.all_qubits
                # qubit: np.array([1, 0, 1]) for qubit in self.all_qubits

            },
        }
        return cluster_samplespace<|MERGE_RESOLUTION|>--- conflicted
+++ resolved
@@ -502,7 +502,6 @@
         self.analysis_obj = CZCalibrationAnalysis
         self.node_dictionary['dynamic'] = False
         self.node_dictionary['swap_type'] = False
-<<<<<<< HEAD
         #self.node_dictionary['use_edge'] = False
         #self.node_dictionary['number_of_cz'] = 1
         # self.validate()
@@ -533,10 +532,6 @@
         self.node_dictionary['swap_type'] = True
         #self.node_dictionary['use_edge'] = False
         #self.node_dictionary['number_of_cz'] = 1
-=======
-        self.node_dictionary['use_edge'] = False
-        self.node_dictionary['number_of_cz'] = 1
->>>>>>> 3415f12c
         # self.validate()
 
     @property
@@ -670,11 +665,7 @@
         self.analysis_obj = RandomizedBenchmarkingAnalysis
 
         # TODO change it a dictionary like samplespace
-<<<<<<< HEAD
-        self.node_externals = 42 * np.arange(20, dtype=np.int32)
-=======
         self.node_externals = 42 * np.arange(RB_REPEATS, dtype=np.int32)
->>>>>>> 3415f12c
         self.external_parameter_name = 'seed'
         self.external_parameter_value = 0
         ####################
@@ -699,11 +690,7 @@
         cluster_samplespace = {
             'number_of_cliffords': {
                 # qubit: all_numbers for qubit in self.all_qubits
-<<<<<<< HEAD
                 qubit: np.array([0, 2, 4, 8, 16, 32, 64, 128, 0, 1, 2]) for qubit in self.all_qubits
-=======
-                qubit: np.array([0, 1, 2, 3, 4, 8, 16, 32, 64, 128, 0, 1]) for qubit in self.all_qubits
->>>>>>> 3415f12c
                 # qubit: np.array([1, 2,3,4,0, 1]) for qubit in self.all_qubits
 
             },
@@ -727,11 +714,7 @@
         self.analysis_obj = RandomizedBenchmarkingAnalysis
         self.node_dictionary['interleaving_clifford_id'] = 4386
         # TODO change it a dictionary like samplespace
-<<<<<<< HEAD
-        self.node_externals = 42 * np.arange(5, dtype=np.int32)
-=======
         self.node_externals = 42 * np.arange(RB_REPEATS, dtype=np.int32)
->>>>>>> 3415f12c
         self.external_parameter_name = 'seed'
         self.external_parameter_value = 0
         ####################
