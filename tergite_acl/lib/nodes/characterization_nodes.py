from time import sleep

import numpy as np

from tergite_acl.lib.analysis.T1_analysis import T1Analysis, T2Analysis, T2EchoAnalysis
from tergite_acl.lib.analysis.check_cliffords_analysis import CheckCliffordsAnalysis
# from analysis.cz_chevron_analysis import CZChevronAnalysis, CZChevronAnalysisReset
from tergite_acl.lib.analysis.randomized_benchmarking_analysis import RandomizedBenchmarkingAnalysis
from tergite_acl.lib.node_base import BaseNode
from tergite_acl.lib.calibration_schedules.T1 import T1, T2, T2Echo
from tergite_acl.lib.calibration_schedules.check_cliffords import Check_Cliffords
from tergite_acl.lib.calibration_schedules.randomized_benchmarking import Randomized_Benchmarking

<<<<<<< HEAD
coherence_repeat = 2
=======
COHERENCE_REPEATS = 3
RB_REPEATS = 10
>>>>>>> 3415f12c

class T1_Node(BaseNode):
    def __init__(self, name: str, all_qubits: list[str], **node_dictionary):
        super().__init__(name, all_qubits, **node_dictionary)
        self.all_qubits = all_qubits
        self.redis_field = ['t1_time']
        self.measurement_obj = T1
        self.analysis_obj = T1Analysis
        self.backup = False
        self.type = 'parameterized_simple_sweep'

        self.node_externals = range(COHERENCE_REPEATS)
        self.external_parameter_name = 'repeat'
        self.external_parameter_value = 0

        self.sleep_time = 3
        self.operations_args = []

    def pre_measurement_operation(self, external=1):
        if external > 0:
            print(f'sleeping for {self.sleep_time} seconds')
            sleep(self.sleep_time)

    @property
    def dimensions(self):
        return (len(self.samplespace['delays'][self.all_qubits[0]]), 1)

    @property
    def samplespace(self):
        cluster_samplespace = {
            'delays': {qubit: 8e-9 + np.array([0, 5, 10, 15, 20, 25, 30, 35, 40, 50, 60, 70, 80, 100, 120, 140, 160, 200, 240, 280, 320, 360, 400])*1e-6 for qubit in self.all_qubits}
        }
        return cluster_samplespace


class Randomized_Benchmarking_Node(BaseNode):
    def __init__(self, name: str, all_qubits: list[str], **node_dictionary):
        super().__init__(name, all_qubits, **node_dictionary)
        self.name = name
        self.type = 'parameterized_sweep'
        self.all_qubits = all_qubits
        self.node_dictionary = node_dictionary
        self.backup = False
        self.redis_field = ['fidelity']
        self.measurement_obj = Randomized_Benchmarking
        self.analysis_obj = RandomizedBenchmarkingAnalysis

        # TODO change it a dictionary like samplespace
<<<<<<< HEAD
        self.node_externals = 2 * np.arange(3, dtype=np.int32)
=======
        self.node_externals = 6 * np.arange(RB_REPEATS, dtype=np.int32)
>>>>>>> 3415f12c
        self.external_parameter_name = 'seed'
        self.external_parameter_value = 0
        ####################

    @property
    def dimensions(self):
        return (len(self.samplespace['number_of_cliffords'][self.all_qubits[0]]), 1)

    @property
    def samplespace(self):
        numbers = 2 ** np.arange(1, 12, 3)
        extra_numbers = [numbers[i] + numbers[i + 1] for i in range(len(numbers) - 2)]
        extra_numbers = np.array(extra_numbers)
        calibration_points = np.array([0, 1])
        all_numbers = np.sort(np.concatenate((numbers, extra_numbers)))
        # all_numbers = numbers

        all_numbers = np.concatenate((all_numbers, calibration_points))

        # number_of_repetitions = 1

        cluster_samplespace = {
            'number_of_cliffords': {
                # qubit: all_numbers for qubit in self.all_qubits
                # qubit: np.array([2, 16, 128, 256,512, 768, 1024, 0, 1]) for qubit in self.all_qubits
                qubit: np.array([0, 2, 4, 8, 16, 128, 256, 512, 1024, 0, 1, 2]) for qubit in self.all_qubits
            },
        }
        return cluster_samplespace


class Check_Cliffords_Node:
    def __init__(self, name: str, all_qubits: list[str], **kwargs):
        self.name = name
        self.all_qubits = all_qubits
        self.node_dictionary = kwargs
        self.redis_field = ['t1_time']  # TODO Empty?
        self.measurement_obj = Check_Cliffords
        self.analysis_obj = CheckCliffordsAnalysis

    @property
    def samplespace(self):
        cluster_samplespace = {
            'clifford_indices': {
                qubit: np.linspace(0, 25) for qubit in self.all_qubits
            }
        }
        return cluster_samplespace

class T2_Node(BaseNode):
    def __init__(self, name: str, all_qubits: list[str], **node_dictionary):
        super().__init__(name, all_qubits, **node_dictionary)
        self.all_qubits = all_qubits
        self.redis_field = ['t2_time']
        self.measurement_obj = T2
        self.analysis_obj = T2Analysis
        self.backup = False
        self.type = 'parameterized_simple_sweep'

        self.node_externals = range(COHERENCE_REPEATS)
        self.external_parameter_name = 'repeat'
        self.external_parameter_value = 0

        self.sleep_time = 3
        self.operations_args = []

    def pre_measurement_operation(self, external=1):
        if external > 0:
            print(f'sleeping for {self.sleep_time} seconds')
            sleep(self.sleep_time)

    @property
    def dimensions(self):
        return (len(self.samplespace['delays'][self.all_qubits[0]]), 1)

    @property
    def samplespace(self):
        cluster_samplespace = {
            'delays': {qubit: 8e-9 + np.arange(0, 70e-6, 1e-6) for qubit in self.all_qubits}
        }
        return cluster_samplespace

class T2_Echo_Node(BaseNode):
    def __init__(self, name: str, all_qubits: list[str], **node_dictionary):
        super().__init__(name, all_qubits, **node_dictionary)
        self.all_qubits = all_qubits
        self.redis_field = ['t2_echo_time']
        self.measurement_obj = T2Echo
        self.analysis_obj = T2EchoAnalysis
        self.backup = False
        self.type = 'parameterized_simple_sweep'

        self.node_externals = range(COHERENCE_REPEATS)
        self.external_parameter_name = 'repeat'
        self.external_parameter_value = 0

        self.sleep_time = 3
        self.operations_args = []

    def pre_measurement_operation(self, external=1):
        if external > 0:
            print(f'sleeping for {self.sleep_time} seconds')
            sleep(self.sleep_time)

    @property
    def dimensions(self):
        return (len(self.samplespace['delays'][self.all_qubits[0]]), 1)

    @property
    def samplespace(self):
        cluster_samplespace = {
            'delays': {qubit: 8e-9 + np.array([0, 5, 10, 15, 20, 25, 30, 35, 40, 50, 60, 70, 80, 100, 120, 140, 160, 200, 240, 280, 320])*1e-6 for qubit in self.all_qubits}
        }
        return cluster_samplespace<|MERGE_RESOLUTION|>--- conflicted
+++ resolved
@@ -11,12 +11,8 @@
 from tergite_acl.lib.calibration_schedules.check_cliffords import Check_Cliffords
 from tergite_acl.lib.calibration_schedules.randomized_benchmarking import Randomized_Benchmarking
 
-<<<<<<< HEAD
-coherence_repeat = 2
-=======
 COHERENCE_REPEATS = 3
 RB_REPEATS = 10
->>>>>>> 3415f12c
 
 class T1_Node(BaseNode):
     def __init__(self, name: str, all_qubits: list[str], **node_dictionary):
@@ -65,11 +61,7 @@
         self.analysis_obj = RandomizedBenchmarkingAnalysis
 
         # TODO change it a dictionary like samplespace
-<<<<<<< HEAD
-        self.node_externals = 2 * np.arange(3, dtype=np.int32)
-=======
         self.node_externals = 6 * np.arange(RB_REPEATS, dtype=np.int32)
->>>>>>> 3415f12c
         self.external_parameter_name = 'seed'
         self.external_parameter_value = 0
         ####################
