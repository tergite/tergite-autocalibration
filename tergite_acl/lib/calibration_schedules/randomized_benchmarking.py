"""
Module containing a schedule class for randomized benchmarking measurement.
"""
import numpy as np
from quantify_scheduler.operations.gate_library import Measure, Reset, X90, Rxy, X, CZ
from tergite_acl.utils.extended_transmon_element import Measure_RO1, Measure_RO_Opt, Rxy_12
from quantify_scheduler.operations.pulse_library import ResetClockPhase, SoftSquarePulse, IdlePulse

from quantify_scheduler.schedules.schedule import Schedule

from tergite_acl.lib.measurement_base import Measurement
import tergite_acl.utils.clifford_elements_decomposition as cliffords
from tergite_acl.utils.extended_transmon_element import ExtendedTransmon
from tergite_acl.utils.extended_coupler_edge import CompositeSquareEdge
from quantify_scheduler.resources import ClockResource

# Compile randomized benchmarking gate sequence
from tergite_acl.utils.clifford_module.randomized_benchmarking import *
from tergite_acl.utils.clifford_module.cliffords_decomposition import (decompose_clifford_seq,)
from tergite_acl.utils.clifford_module.from_list import (add_single_qubit_gates_to_schedule,add_two_qubit_gates_to_schedule,)

class Randomized_Benchmarking(Measurement):
    def __init__(self, transmons: dict[str, ExtendedTransmon], qubit_state: int = 0):
        super().__init__(transmons)
        self.qubit_state = qubit_state
        self.transmons = transmons

    def schedule_function(
        self,
        seed: int,
        number_of_cliffords: dict[str, np.ndarray],
        repetitions: int = 1024,
        ) -> Schedule:
        """
        Generate a schedule for performing a randomized benchmarking test using Clifford gates.
        The goal is to get a measure of the total error of the calibrated qubits.

        Schedule sequence
            Reset -> Apply Clifford operations-> Apply inverse of all Clifford operations -> Measure

        Parameters
        ----------
        repetitions
            The amount of times the Schedule will be repeated.
        **number_of_cliffords_operations
            The number of random Clifford operations applied and then inverted on each qubit state.
            This parameter is swept over.

        Returns
        -------
        :
            An experiment schedule.
        """

        schedule = Schedule("multiplexed_randomized_benchmarking",repetitions)

        qubits = self.transmons.keys()

        #This is the common reference operation so the qubits can be operated in parallel
        root_relaxation = schedule.add(Reset(*qubits), label="Start")

        # The first for loop iterates over all qubits:
        for this_qubit, clifford_sequence_lengths in number_of_cliffords.items():

            all_cliffords = len(cliffords.XY_decompositions)
            rng = np.random.default_rng(seed)

            schedule.add(
                Reset(*qubits), ref_op=root_relaxation, ref_pt='end'
            ) # To enforce parallelism we refer to the root relaxation

            # The inner for loop iterates over the random clifford sequence lengths
            for acq_index, this_number_of_cliffords in enumerate(clifford_sequence_lengths[:-3]):

                # schedule.add(X(this_qubit))
                random_sequence = rng.integers(all_cliffords, size=this_number_of_cliffords)

                for sequence_index in random_sequence:

                    physical_gates = cliffords.XY_decompositions[sequence_index]
                    for gate_angles in physical_gates.values():
                        theta = gate_angles['theta']
                        phi = gate_angles['phi']
                        schedule.add(
                            Rxy(qubit=this_qubit,theta=theta,phi=phi)
                        )

                recovery_index, recovery_XY_operations = cliffords.reversing_XY_matrix(random_sequence)

                for gate_angles in recovery_XY_operations.values():
                    theta = gate_angles['theta']
                    phi = gate_angles['phi']
                    recovery_gate = schedule.add(
                        Rxy(qubit=this_qubit, theta=theta, phi=phi)
                    )

                schedule.add(
                    Measure(this_qubit, acq_index=acq_index,),
                    ref_op=recovery_gate,
                    ref_pt='end',
                )

                schedule.add(Reset(this_qubit))


            # 0 calibration point
            schedule.add(Reset(this_qubit))
            schedule.add(Reset(this_qubit))
            schedule.add(Measure( this_qubit, acq_index=acq_index + 1))
            schedule.add(Reset(this_qubit))

            # 1 calibration point
            schedule.add(Reset(this_qubit))
            schedule.add(Reset(this_qubit))
            schedule.add(X(this_qubit))
            schedule.add(Measure( this_qubit, acq_index=acq_index + 2))
            schedule.add(Reset(this_qubit))

            # 2 calibration point
            schedule.add(Reset(this_qubit))
            schedule.add(Reset(this_qubit))
            schedule.add(X(this_qubit))
            schedule.add(Rxy_12(this_qubit))
            schedule.add(Measure( this_qubit, acq_index=acq_index + 3))
            schedule.add(Reset(this_qubit))

        return schedule


class TQG_Randomized_Benchmarking(Measurement):
    def __init__(self, transmons: dict[str, ExtendedTransmon],couplers: dict[str, CompositeSquareEdge], qubit_state: int = 0):
        super().__init__(transmons)
        self.transmons = transmons
        self.qubit_state = qubit_state
        self.couplers = couplers

    def schedule_function(
        self,
        seed: int,
        number_of_cliffords: dict[str, np.ndarray],
        interleaving_clifford_id: int = None,
        apply_inverse_gate: bool =True,
        repetitions: int = 1024,
        ) -> Schedule:
        """
        Generate a schedule for performing a randomized benchmarking test using Clifford gates.
        The goal is to get a measure of the total error of the calibrated qubits.

        Schedule sequence
            Reset -> Apply Clifford operations-> Apply inverse of all Clifford operations -> Measure

        Parameters
        ----------
        repetitions
            The amount of times the Schedule will be repeated.
        **number_of_cliffords_operations
            The number of random Clifford operations applied and then inverted on each qubit state.
            This parameter is swept over.

        Returns
        -------
        :
            An experiment schedule.
        """
        if interleaving_clifford_id is None:
            name = "tqg_randomized_benchmarking"
        else:
            name = "tqg_randomized_benchmarking_interleaved"
        schedule = Schedule(name,repetitions)

        qubits = list(self.transmons.keys())
        coupler_names = self.couplers.keys()
        coupled_qubits = [coupler.split('_') for coupler in coupler_names]

        for index, this_coupler in enumerate(coupler_names):
            for index, this_coupler in enumerate(coupler_names):
                if this_coupler in ['q21_q22','q22_q23','q23_q24','q24_q25']:
                    downconvert = 0
                else:
                    downconvert = 4.4e9
                schedule.add_resource(
                    ClockResource(name=f'{this_coupler}.cz', freq=downconvert-self.couplers[this_coupler].clock_freqs.cz_freq())
                )

        print(self.couplers[this_coupler].clock_freqs.cz_freq())
        #This is the common reference operation so the qubits can be operated in parallel
        root_relaxation = schedule.add(Reset(*qubits), label="Start")

        # The first for loop iterates over all qubits:
        # for this_qubit, clifford_sequence_lengths in number_of_cliffords.items():
        clifford_sequence_lengths = list(number_of_cliffords.values())[0]

        # all_cliffords = len(cliffords.XY_decompositions)
        # rng = np.random.default_rng(seed)


        # The inner for loop iterates over the random clifford sequence lengths
        for acq_index, this_number_of_cliffords in enumerate(clifford_sequence_lengths[:-3]):

            # schedule.add(X(this_qubit))
            # random_sequence = rng.integers(all_cliffords, size=this_number_of_cliffords)

            start = schedule.add(IdlePulse(4e-9))

            # for clifford_index, sequence_index in enumerate(random_sequence):
            # n_cl = 1
            index = 0
            # seed = 42
            # interleaving_clifford_id = 4386 #CZ
            # interleaving_clifford_id = None
            # apply_inverse_gate = False
            # qubit_names_list = ['Q1', 'Q2']
            clifford_seq = randomized_benchmarking_sequence(
                n_cl=this_number_of_cliffords,
                meas_basis_index=index,
                seed=seed,
                interleaving_clifford_id=interleaving_clifford_id,
                apply_inverse_gate=apply_inverse_gate,
                number_of_qubits=2,
            )
            physical_gates = decompose_clifford_seq(clifford_seq, ['q23','q24'])

<<<<<<< HEAD
            separation_time = 200e-9
=======
            separation_time = 260e-9
>>>>>>> 3415f12c
            # schedule = Schedule('rb_sequence_generation')
            reset = schedule.add(Reset(*qubits))

            add_two_qubit_gates_to_schedule(
                            schedule, physical_gates, ref_op=reset, separation_time=separation_time
                        )

            buffer = schedule.add(IdlePulse(4e-9))                                                          
            for this_qubit in qubits:
                schedule.add(
                    Measure(this_qubit, acq_index=acq_index),
                    ref_op=buffer,
                    ref_pt='end',
                )           
                end = schedule.add(Reset(this_qubit))

        for this_qubit in qubits:
            # 0 calibration point
            schedule.add(Reset(this_qubit), ref_op=end, ref_pt='end')
            schedule.add(Measure( this_qubit, acq_index=acq_index + 1))

            # 1 calibration point
            schedule.add(Reset(this_qubit))
            schedule.add(X(this_qubit))
            schedule.add(Measure( this_qubit, acq_index=acq_index + 2))
            schedule.add(Reset(this_qubit))

            # 2 calibration point
            schedule.add(Reset(this_qubit))
            schedule.add(Reset(this_qubit))
            schedule.add(X(this_qubit))
            schedule.add(Rxy_12(this_qubit))
            schedule.add(Measure( this_qubit, acq_index=acq_index + 3))
            schedule.add(Reset(this_qubit))
        return schedule

class Cross_Entropy_Randomized_Benchmarking_Backup(Measurement):
    def __init__(self, transmons: dict[str, ExtendedTransmon],couplers: dict[str, CompositeSquareEdge], qubit_state: int = 0):
        super().__init__(transmons)
        self.transmons = transmons
        self.qubit_state = qubit_state
        self.couplers = couplers

    def schedule_function(
        self,
        seed: int,
        number_of_cliffords: dict[str, np.ndarray],
        repetitions: int = 1024,
        ) -> Schedule:
        """
        Generate a schedule for performing a randomized benchmarking test using Clifford gates.
        The goal is to get a measure of the total error of the calibrated qubits.

        Schedule sequence
            Reset -> Apply Clifford operations-> Apply inverse of all Clifford operations -> Measure

        Parameters
        ----------
        repetitions
            The amount of times the Schedule will be repeated.
        **number_of_cliffords_operations
            The number of random Clifford operations applied and then inverted on each qubit state.
            This parameter is swept over.

        Returns
        -------
        :
            An experiment schedule.
        """

        schedule = Schedule("cross_entropy_randomized_benchmarking",repetitions)

        qubits = self.transmons.keys()
        coupler_names = self.couplers.keys()
        coupled_qubits = [coupler.split('_') for coupler in coupler_names]

        for index, this_coupler in enumerate(coupler_names):
            schedule.add_resource(
                ClockResource(name=f'{this_coupler}.cz', freq=4.4e9-self.couplers[this_coupler].clock_freqs.cz_freq())
            )

        #This is the common reference operation so the qubits can be operated in parallel
        root_relaxation = schedule.add(Reset(*qubits), label="Start")

        # The first for loop iterates over all qubits:
        # for this_qubit, clifford_sequence_lengths in number_of_cliffords.items():
        clifford_sequence_lengths = list(number_of_cliffords.values())[0]

        all_cliffords = len(cliffords.XY_decompositions)
        rng = np.random.default_rng(seed)

        # The inner for loop iterates over the random clifford sequence lengths
        for acq_index, this_number_of_cliffords in enumerate(clifford_sequence_lengths[:-3]):

            # schedule.add(X(this_qubit))
            random_sequence = rng.integers(all_cliffords, size=this_number_of_cliffords)

            start = schedule.add(IdlePulse(4e-9))

            for clifford_index, sequence_index in enumerate(random_sequence):
                for this_qubit in qubits:
                    physical_gates = cliffords.XY_decompositions[sequence_index]
                    for gate_index, gate_angles in enumerate(physical_gates.values()):
                            theta = gate_angles['theta']
                            phi = gate_angles['phi']
                            if gate_index == 0:
                                last_gate = schedule.add(
                                    Rxy(qubit=this_qubit,theta=theta,phi=phi),
                                    ref_op=start,ref_pt='end')
                            else:
                                last_gate = schedule.add(
                                    Rxy(qubit=this_qubit,theta=theta,phi=phi)
                            )
                if clifford_index < this_number_of_cliffords:
                    for this_coupler in coupled_qubits:
                        start = schedule.add(CZ(this_coupler[0],this_coupler[1]), ref_op=last_gate, ref_pt='end')

            recovery_index, recovery_XY_operations = cliffords.reversing_XY_matrix(random_sequence)
            for this_qubit in qubits:
                for gate_index, gate_angles in enumerate(recovery_XY_operations.values()):
                    theta = gate_angles['theta']
                    phi = gate_angles['phi']
                    if gate_index == 0:
                        last_gate = schedule.add(
                            Rxy(qubit=this_qubit,theta=theta,phi=phi),
                            ref_op=start,ref_pt='end')
                    else:
                        last_gate = schedule.add(
                            Rxy(qubit=this_qubit,theta=theta,phi=phi)
                    )  
                                                                                

                schedule.add(
                    Measure(this_qubit, acq_index=acq_index),
                    ref_op=last_gate,
                    ref_pt='end',
                )           
                end = schedule.add(Reset(this_qubit))

        for this_qubit in qubits:
            # 0 calibration point
            schedule.add(Reset(this_qubit), ref_op=end, ref_pt='end')
            schedule.add(Measure( this_qubit, acq_index=acq_index + 1))

            # 1 calibration point
            schedule.add(Reset(this_qubit))
            schedule.add(X(this_qubit))
            schedule.add(Measure( this_qubit, acq_index=acq_index + 2))

        return schedule<|MERGE_RESOLUTION|>--- conflicted
+++ resolved
@@ -220,11 +220,7 @@
             )
             physical_gates = decompose_clifford_seq(clifford_seq, ['q23','q24'])
 
-<<<<<<< HEAD
-            separation_time = 200e-9
-=======
             separation_time = 260e-9
->>>>>>> 3415f12c
             # schedule = Schedule('rb_sequence_generation')
             reset = schedule.add(Reset(*qubits))
 
