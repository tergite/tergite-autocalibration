--- conflicted
+++ resolved
@@ -1,4 +1,3 @@
-<<<<<<< HEAD
 #qubits = [ 'q16','q17','q18','q19','q20','q21','q22','q23','q24','q25']
 #qubits = ['q10','q13','q15']
 #qubits = [ 'q09']
@@ -29,19 +28,6 @@
 #     'q07_q08': (4, 'dac0'),
 #     'q10_q15': (4, 'dac1'),
 #     'q06_q11': (4, 'dac2'),
-=======
-qubits = [ 'q16','q18','q19','q20','q21','q22','q23','q24','q25']
-# qubits = ['q21','q22','q23','q24','q25']
-# qubits = ['q18','q19']
-# qubits = ['q23','q24']
-# couplers = ['q12_q13','q13_q14' ]
-couplers = ['q22_q23']
-# couplers = ['q23_q24']
-# couplers = ['q19_q20']
-# couplers = ['q18_q19']
-
-attenuation_setting = {'qubit':12, 'coupler':30, 'readout':6}
->>>>>>> 3415f12c
 
 # }
 #couplers = ['q11_q12'] # not tuning
@@ -104,11 +90,7 @@
 '''
 
 user_requested_calibration = {
-<<<<<<< HEAD
     'target_node': 'tqg_randomized_benchmarking',
-=======
-    'target_node': 'reset_calibration_ssro',
->>>>>>> 3415f12c
     'all_qubits': qubits,
     'couplers': couplers,
 }