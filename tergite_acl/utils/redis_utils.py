<<<<<<< HEAD
from tergite_acl.config.settings import REDIS_CONNECTION


def populate_parking_currents(
    transmon_configuration: dict,
    couplers: list,
    redis_connection
    ):
=======
from tergite_acl.utils.convert import structured_redis_storage

>>>>>>> 25f78a52

def populate_parking_currents(
        transmon_configuration: dict,
        couplers: list,
        redis_connection
):
    initial_device_config = transmon_configuration['initials']

    initial_coupler_parameters = initial_device_config['couplers']

    for coupler in couplers:
        if coupler in initial_coupler_parameters:
            for parameter_key, parameter_value in initial_coupler_parameters[coupler].items():
                redis_connection.hset(f"couplers:{coupler}", parameter_key, parameter_value)
                structured_redis_storage(parameter_key, coupler, parameter_value)


def populate_initial_parameters(
        transmon_configuration: dict,
        qubits: list,
        couplers: list,
        redis_connection
):
    initial_device_config = transmon_configuration['initials']

    initial_qubit_parameters = initial_device_config['qubits']
    initial_coupler_parameters = initial_device_config['couplers']

    # Populate the Redis database with the initial 'reasonable'
    # parameter values from the toml file

    for qubit in qubits:
        # parameter common to all qubits:
        for module_key, module_value in initial_qubit_parameters['all'].items():
            if isinstance(module_value, dict):
                for parameter_key, parameter_value in module_value.items():
                    sub_module_key = module_key + ':' + parameter_key
                    redis_connection.hset(f"transmons:{qubit}", sub_module_key, parameter_value)
                    structured_redis_storage(sub_module_key, qubit.strip('q'), parameter_value)
            else:
                redis_connection.hset(f"transmons:{qubit}", module_key, module_value)
                structured_redis_storage(module_key, qubit.strip('q'), module_value)

        # parameter specific to each qubit:
        for module_key, module_value in initial_qubit_parameters[qubit].items():
            if isinstance(module_value, dict):
                for parameter_key, parameter_value in module_value.items():
                    sub_module_key = module_key + ':' + parameter_key
                    redis_connection.hset(f"transmons:{qubit}", sub_module_key, parameter_value)
                    structured_redis_storage(sub_module_key, qubit.strip('q'), parameter_value)
            else:
                redis_connection.hset(f"transmons:{qubit}", module_key, module_value)
                structured_redis_storage(module_key, qubit.strip('q'), module_value)

    for coupler in couplers:
        for module_key, module_value in initial_coupler_parameters['all'].items():
            redis_connection.hset(f"couplers:{coupler}", module_key, module_value)
            structured_redis_storage(module_key, coupler, module_value)

        if coupler in initial_coupler_parameters:
            for module_key, module_value in initial_coupler_parameters[coupler].items():
                redis_connection.hset(f"couplers:{coupler}", module_key, module_value)
                structured_redis_storage(module_key, coupler, module_value)


def populate_node_parameters(
        node_name: str,
        is_node_calibrated: bool,
        transmon_configuration: dict,
        qubits: list,
        couplers: list,
        redis_connection
):
    # Populate the Redis database with node specific parameter values from the toml file
    if node_name in transmon_configuration and not is_node_calibrated:
        node_specific_dict = transmon_configuration[node_name]['all']
        for field_key, field_value in node_specific_dict.items():
            if isinstance(field_value, dict):
                for sub_field_key, sub_field_value in field_value.items():
                    sub_field_key = field_key + ':' + sub_field_key
                    for qubit in qubits:
                        redis_connection.hset(f'transmons:{qubit}', sub_field_key, sub_field_value)
                        structured_redis_storage(sub_field_key, qubit.strip('q'), sub_field_value)
                    for coupler in couplers:
                        redis_connection.hset(f'couplers:{coupler}', sub_field_key, sub_field_value)
                        structured_redis_storage(sub_field_key, coupler, sub_field_value)
            else:
                for qubit in qubits:
                    redis_connection.hset(f'transmons:{qubit}', field_key, field_value)
                    structured_redis_storage(field_key, qubit.strip('q'), field_value)
                for coupler in couplers:
                    redis_connection.hset(f'couplers:{coupler}', field_key, field_value)
                    structured_redis_storage(field_key, coupler, field_value)


def populate_quantities_of_interest(
        transmon_configuration: dict,
        qubits: list,
        couplers: list,
        redis_connection
):
    # Populate the Redis database with the quantities of interest, at Nan value
    # Only if the key does NOT already exist
    quantities_of_interest = transmon_configuration['qoi']
    qubit_quantities_of_interest = quantities_of_interest['qubits']
    coupler_quantities_of_interest = quantities_of_interest['couplers']

    for node_name, node_parameters_dictionary in qubit_quantities_of_interest.items():
        # named field as Redis calls them fields
        for qubit in qubits:
            redis_key = f'transmons:{qubit}'
            calibration_supervisor_key = f'cs:{qubit}'
            for field_key, field_value in node_parameters_dictionary.items():
                if isinstance(field_value, dict):
                    for parameter_name, parameter_value in field_value.items():
                        '''
                        e.g. parameter_name -> 'acq_delay'
                             field_key -> 'measure'
                             sub_field_key -> 'measure:acq_delay'
                        '''
                        sub_field_key = field_key + ':' + parameter_name
                        if not redis_connection.hexists(redis_key, sub_field_key):
                            redis_connection.hset(f'transmons:{qubit}', sub_field_key, parameter_value)
                            structured_redis_storage(sub_field_key, qubit.strip('q'), parameter_value)
                # check if field already exists
                elif not redis_connection.hexists(redis_key, field_key):
                    redis_connection.hset(f'transmons:{qubit}', field_key, field_value)
                    structured_redis_storage(field_key, qubit.strip('q'), field_value)
            # flag for the calibration supervisor
            if not redis_connection.hexists(calibration_supervisor_key, node_name):
                redis_connection.hset(f'cs:{qubit}', node_name, 'not_calibrated')

    for node_name, node_parameters_dictionary in coupler_quantities_of_interest.items():
        for coupler in couplers:
            redis_key = f'couplers:{coupler}'
            calibration_supervisor_key = f'cs:{coupler}'
            for field_key, field_value in node_parameters_dictionary.items():
                # check if field already exists
                if not redis_connection.hexists(redis_key, field_key):
                    redis_connection.hset(f'couplers:{coupler}', field_key, field_value)
                    structured_redis_storage(field_key, coupler, field_value)
            # flag for the calibration supervisor
            if not redis_connection.hexists(calibration_supervisor_key, node_name):
                redis_connection.hset(f'cs:{coupler}', node_name, 'not_calibrated')


def reset_all_nodes(
        nodes,
        qubits: list,
        couplers: list,
        redis_connection
):
    for qubit in qubits:
        fields = redis_connection.hgetall(f'transmons:{qubit}').keys()
        key = f'transmons:{qubit}'
        cs_key = f'cs:{qubit}'
        for field in fields:
            redis_connection.hset(key, field, 'nan')
            structured_redis_storage(key, qubit.strip('q'), None)
        for node in nodes:
            redis_connection.hset(cs_key, node, 'not_calibrated')

    for coupler in couplers:
        fields = redis_connection.hgetall(f'couplers:{coupler}').keys()
        key = f'couplers:{coupler}'
        cs_key = f'cs:{coupler}'
        for field in fields:
            redis_connection.hset(key, field, 'nan')
            structured_redis_storage(key, coupler, None)
        for node in nodes:
<<<<<<< HEAD
            redis_connection.hset(cs_key, node, 'not_calibrated' )


def fetch_redis_params(param: str, this_element: str):
    if '_' in this_element:
        name = 'couplers'
    else:
        name = 'transmons'
    redis_config = REDIS_CONNECTION.hgetall(f"{name}:{this_element}")
    return float(redis_config[param])
=======
            redis_connection.hset(cs_key, node, 'not_calibrated')
>>>>>>> 25f78a52
<|MERGE_RESOLUTION|>--- conflicted
+++ resolved
@@ -1,16 +1,8 @@
-<<<<<<< HEAD
 from tergite_acl.config.settings import REDIS_CONNECTION
 
 
-def populate_parking_currents(
-    transmon_configuration: dict,
-    couplers: list,
-    redis_connection
-    ):
-=======
 from tergite_acl.utils.convert import structured_redis_storage
 
->>>>>>> 25f78a52
 
 def populate_parking_currents(
         transmon_configuration: dict,
@@ -181,8 +173,7 @@
             redis_connection.hset(key, field, 'nan')
             structured_redis_storage(key, coupler, None)
         for node in nodes:
-<<<<<<< HEAD
-            redis_connection.hset(cs_key, node, 'not_calibrated' )
+            redis_connection.hset(cs_key, node, 'not_calibrated')
 
 
 def fetch_redis_params(param: str, this_element: str):
@@ -191,7 +182,4 @@
     else:
         name = 'transmons'
     redis_config = REDIS_CONNECTION.hgetall(f"{name}:{this_element}")
-    return float(redis_config[param])
-=======
-            redis_connection.hset(cs_key, node, 'not_calibrated')
->>>>>>> 25f78a52
+    return float(redis_config[param])