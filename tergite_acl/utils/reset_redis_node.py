import toml

from tergite_acl.config.settings import DEVICE_CONFIG, REDIS_CONNECTION
from tergite_acl.lib.node_factory import NodeFactory
from tergite_acl.utils import user_input


class ResetRedisNode:
    def __init__(self):
        self.qubits = user_input.qubits
        self.couplers = user_input.couplers
        node_factory = NodeFactory()
        self.nodes = node_factory.all_nodes()
<<<<<<< HEAD
        transmon_configuration = toml.load('./config_dir/device_config.toml')
=======
        transmon_configuration = toml.load(DEVICE_CONFIG)
>>>>>>> ad6645de
        self.quantities_of_interest = transmon_configuration['qoi']['qubits']
        self.coupler_quantities_of_interest = transmon_configuration['qoi']['couplers']

    def reset_node(self, remove_node):
        print(f'{ remove_node = }')
        if not remove_node == 'all':
            if remove_node in self.quantities_of_interest:
                remove_fields = self.quantities_of_interest[remove_node].keys()
            elif remove_node in self.coupler_quantities_of_interest:
                remove_fields = self.coupler_quantities_of_interest[remove_node].keys()

        # TODO Why flush?
        # red.flushdb()
        for qubit in self.qubits:
            fields = REDIS_CONNECTION.hgetall(f'transmons:{qubit}').keys()
            key = f'transmons:{qubit}'
            cs_key = f'cs:{qubit}'
            if remove_node == 'all':
                for field in fields:
<<<<<<< HEAD
                    self.red.hset(key, field, 'nan')
                    if 'motzoi' in field:
                        self.red.hset(key, field, '0')
                for node in self.nodes:
                    self.red.hset(cs_key, node, 'not_calibrated')
            elif remove_node in self.nodes:
                for field in remove_fields:
                    self.red.hset(key, field, 'nan')
                    if 'motzoi' in field:
                        self.red.hset(key, field, '0')
                self.red.hset(cs_key, remove_node, 'not_calibrated')
=======
                    REDIS_CONNECTION.hset(key, field, 'nan')
                for node in self.nodes:
                    REDIS_CONNECTION.hset(cs_key, node, 'not_calibrated')
            elif remove_node in self.nodes:
                for field in remove_fields:
                    REDIS_CONNECTION.hset(key, field, 'nan')
                REDIS_CONNECTION.hset(cs_key, remove_node, 'not_calibrated')
>>>>>>> ad6645de
            else:
                raise ValueError('Invalid Field')

        for coupler in self.couplers:
            fields = REDIS_CONNECTION.hgetall(f'couplers:{coupler}').keys()
            key = f'couplers:{coupler}'
            cs_key = f'cs:{coupler}'
            if remove_node == 'all':
                for field in fields:
                    REDIS_CONNECTION.hset(key, field, 'nan')
                for node in self.nodes:
                    REDIS_CONNECTION.hset(cs_key, node, 'not_calibrated')
            elif remove_node in self.nodes:
                for field in remove_fields:
                    REDIS_CONNECTION.hset(key, field, 'nan')
                REDIS_CONNECTION.hset(cs_key, remove_node, 'not_calibrated')
            else:
                raise ValueError('Invalid Field')<|MERGE_RESOLUTION|>--- conflicted
+++ resolved
@@ -1,3 +1,4 @@
+import redis
 import toml
 
 from tergite_acl.config.settings import DEVICE_CONFIG, REDIS_CONNECTION
@@ -11,11 +12,7 @@
         self.couplers = user_input.couplers
         node_factory = NodeFactory()
         self.nodes = node_factory.all_nodes()
-<<<<<<< HEAD
-        transmon_configuration = toml.load('./config_dir/device_config.toml')
-=======
         transmon_configuration = toml.load(DEVICE_CONFIG)
->>>>>>> ad6645de
         self.quantities_of_interest = transmon_configuration['qoi']['qubits']
         self.coupler_quantities_of_interest = transmon_configuration['qoi']['couplers']
 
@@ -35,27 +32,17 @@
             cs_key = f'cs:{qubit}'
             if remove_node == 'all':
                 for field in fields:
-<<<<<<< HEAD
-                    self.red.hset(key, field, 'nan')
+                    REDIS_CONNECTION.hset(key, field, 'nan')
                     if 'motzoi' in field:
                         self.red.hset(key, field, '0')
-                for node in self.nodes:
-                    self.red.hset(cs_key, node, 'not_calibrated')
-            elif remove_node in self.nodes:
-                for field in remove_fields:
-                    self.red.hset(key, field, 'nan')
-                    if 'motzoi' in field:
-                        self.red.hset(key, field, '0')
-                self.red.hset(cs_key, remove_node, 'not_calibrated')
-=======
-                    REDIS_CONNECTION.hset(key, field, 'nan')
                 for node in self.nodes:
                     REDIS_CONNECTION.hset(cs_key, node, 'not_calibrated')
             elif remove_node in self.nodes:
                 for field in remove_fields:
                     REDIS_CONNECTION.hset(key, field, 'nan')
+                    if 'motzoi' in field:
+                        self.red.hset(key, field, '0')
                 REDIS_CONNECTION.hset(cs_key, remove_node, 'not_calibrated')
->>>>>>> ad6645de
             else:
                 raise ValueError('Invalid Field')
 
