--- conflicted
+++ resolved
@@ -62,14 +62,11 @@
 
 
 class Multiplexed_Analysis(BaseAnalysis):
-    def __init__(self, result_dataset: xr.Dataset, node: str, data_path: Path):
-        if node == 'tof':
+    def __init__(self, result_dataset: xr.Dataset, node, data_path: Path):
+        if node.name == 'tof':
             tof = analyze_tof(result_dataset, True)
             return
-<<<<<<< HEAD
         # print(f'{ result_dataset = }')
-=======
->>>>>>> 31b88162
         super().__init__(result_dataset, data_path)
         data_vars_dict = collections.defaultdict(set)
         for var in result_dataset.data_vars:
@@ -100,14 +97,10 @@
             #    self.qoi = node_analysis.run_fitting()
 
             node_analysis.plotter(this_axis)
-<<<<<<< HEAD
             # if node.name == 'cz_chevron':
             #     print( 'REDIS UPDATE COMMENTED OUT')
             # else:
-=======
 
-            #print( 'WARNING REDIS UPDATE COMMENTED OUT')
->>>>>>> 31b88162
             self.update_redis_trusted_values(node.name, this_qubit, redis_field)
 
             handles, labels = this_axis.get_legend_handles_labels()
