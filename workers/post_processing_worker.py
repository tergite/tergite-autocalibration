--- conflicted
+++ resolved
@@ -2,19 +2,6 @@
 import collections
 import matplotlib.pyplot as plt
 import xarray as xr
-<<<<<<< HEAD
-from analysis.motzoi_analysis import MotzoiAnalysis
-from analysis.resonator_spectroscopy_analysis import ResonatorSpectroscopyAnalysis, ResonatorSpectroscopy_1_Analysis, ResonatorSpectroscopy_2_Analysis
-from analysis.qubit_spectroscopy_analysis import QubitSpectroscopyAnalysis
-from analysis.qubit_spectroscopy_multidim import QubitSpectroscopyMultidim
-from analysis.optimum_ro_frequency_analysis import OptimalROFrequencyAnalysis
-from analysis.optimum_ro_amplitude_analysis import OptimalROAmplitudeAnalysis
-from analysis.state_discrimination_analysis import StateDiscrimination
-from analysis.rabi_analysis import RabiAnalysis
-from analysis.punchout_analysis import PunchoutAnalysis
-from analysis.ramsey_analysis import RamseyAnalysis
-=======
->>>>>>> e1333e1a
 from analysis.tof_analysis import analyze_tof
 from quantify_core.data.handling import set_datadir
 # from quantify_core.analysis.calibration import rotate_to_calibrated_axis
@@ -90,63 +77,7 @@
             # this_axis.set_title(f'{node_name} for {this_qubit}')
             redis_field = node.redis_field
 
-<<<<<<< HEAD
-            if node == 'resonator_spectroscopy':
-                analysis_class = ResonatorSpectroscopyAnalysis
-                redis_field = 'ro_freq'
-            elif node == 'qubit_01_spectroscopy_pulsed':
-                analysis_class = QubitSpectroscopyAnalysis
-                redis_field = 'freq_01'
-            elif node == 'rabi_oscillations':
-                analysis_class = RabiAnalysis
-                redis_field = 'mw_amp180'
-            elif node == 'ramsey_correction':
-                analysis_class = RamseyAnalysis
-                redis_field = 'freq_01'
-            elif node == 'motzoi_parameter':
-                analysis_class = MotzoiAnalysis
-                redis_field = 'mw_motzoi'
-            elif node == 'resonator_spectroscopy_1':
-                analysis_class = ResonatorSpectroscopy_1_Analysis
-                redis_field = 'ro_freq_1'
-            elif node == 'T1':
-                analysis_class = T1Analysis
-                redis_field = 't1_time'
-            elif node == 'two_tone_multidim':
-                analysis_class = QubitSpectroscopyMultidim
-                redis_field = 'freq_01'
-            elif node == 'qubit_12_spectroscopy_pulsed':
-                analysis_class = QubitSpectroscopyAnalysis
-                redis_field = 'freq_12'
-            elif node == 'rabi_oscillations_12':
-                analysis_class = RabiAnalysis
-                redis_field = 'mw_ef_amp180'
-            elif node == 'ramsey_correction_12':
-                analysis_class = RamseyAnalysis
-                redis_field = 'freq_12'
-                kw_args = {'redis_field': redis_field}
-            elif node == 'resonator_spectroscopy_2':
-                analysis_class = ResonatorSpectroscopy_2_Analysis
-                redis_field = 'ro_freq_2'
-            elif node == 'ro_frequency_optimization':
-                analysis_class = OptimalROFrequencyAnalysis
-                redis_field = 'ro_freq_opt'
-            elif node == 'ro_amplitude_optimization':
-                analysis_class = OptimalROAmplitudeAnalysis
-                redis_field = 'ro_pulse_amp_opt'
-            elif node == 'punchout':
-                analysis_class = PunchoutAnalysis
-                redis_field = 'ro_amp'
-            elif node == 'state_discrimination':
-                analysis_class = StateDiscrimination
-                redis_field = 'discrimimator'
-            else:
-                raise ValueError(f'Invalid node: {node}')
-
-            node_analysis = analysis_class(ds, **kw_args)
-=======
             node_analysis = node.analysis_obj(ds, **kw_args)
->>>>>>> e1333e1a
             self.qoi = node_analysis.run_fitting()
             
             #if node == 'rabi_oscillations':
