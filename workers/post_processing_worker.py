'''Analyze the measured dataset and extract the qoi (quantity of interest)'''
import collections
import matplotlib.pyplot as plt
import xarray as xr
from analysis.tof_analysis import analyze_tof
from quantify_core.data.handling import set_datadir
from config_files.coupler_config import qubit_types
# from quantify_core.analysis.calibration import rotate_to_calibrated_axis
import matplotlib.patches as mpatches
import numpy as np
import redis
import matplotlib
from pathlib import Path
matplotlib.use('tkagg')
set_datadir('.')
redis_connection = redis.Redis(decode_responses=True)

def post_process(result_dataset: xr.Dataset, node, data_path: Path):
    analysis = Multiplexed_Analysis(result_dataset, node, data_path)
    # figure_manager = plt.get_current_fig_manager()
    # figure_manager.window.showMaximized()
    fig = plt.gcf()
    fig.set_tight_layout(True)
    fig.savefig(f'{data_path}/{node.name}.png', bbox_inches='tight', dpi=600)
    # plt.show()
    plt.show(block=False)
<<<<<<< HEAD
    plt.pause(10)
=======
    plt.pause(30)
>>>>>>> fc2b3711
    plt.close()

    if node != 'tof':
        analysis.node_result.update({'measurement_dataset':result_dataset.to_dict()})


class BaseAnalysis():
    def __init__(self, result_dataset: xr.Dataset, data_path: Path):
        self.result_dataset = result_dataset
        self.data_path = data_path

        self.n_vars = len(self.result_dataset.data_vars)
        self.n_coords = len(self.result_dataset.coords)

        self.fit_numpoints = 300
        self.column_grid = 5
        self.rows = int(np.ceil((self.n_vars ) / self.column_grid))

        self.node_result = {}
        self.fig, self.axs = plt.subplots(
            nrows=self.rows,
            ncols=np.min((self.n_coords, self.column_grid)),
            squeeze=False,
            figsize=(self.column_grid*5,self.rows*5)
        )
        self.qoi: list

    def update_redis_trusted_values(self, node: str, this_element: str, transmon_parameters: list):
        for i,transmon_parameter in enumerate(transmon_parameters):
            # TODO this_qubit -> this_element, (transmons can be both qubits and couplers)
            if '_' in this_element:
                name = 'couplers'
            else:
                name = 'transmons'
            redis_connection.hset(f"{name}:{this_element}", f"{transmon_parameter}", self.qoi[i])
            redis_connection.hset(f"cs:{this_element}", node, 'calibrated')
            self.node_result.update({this_element: self.qoi[i]})

class Multiplexed_Analysis(BaseAnalysis):
    def __init__(self, result_dataset: xr.Dataset, node, data_path: Path):
        if node.name == 'tof':
            tof = analyze_tof(result_dataset, True)
            return
        super().__init__(result_dataset, data_path)
        data_vars_dict = collections.defaultdict(set)
        for var in result_dataset.data_vars:
            this_qubit = result_dataset[var].attrs['qubit']
            data_vars_dict[this_qubit].add(var)


        for indx, var in enumerate(result_dataset.data_vars):
            this_qubit = result_dataset[var].attrs['qubit']
            # ds = result_dataset[var].to_dataset()
            ds = xr.Dataset()
            for var in data_vars_dict[this_qubit]:
                ds = xr.merge([ds, result_dataset[var]])

            ds.attrs['qubit'] = this_qubit
            ds.attrs['node'] = node.name

            this_axis = self.axs[indx // self.column_grid, indx % self.column_grid]
            # this_axis.set_title(f'{node_name} for {this_qubit}')
            redis_field = node.redis_field
            kw_args = getattr(node, "analysis_kwargs", dict())
            node_analysis = node.analysis_obj(ds, **kw_args)
            self.qoi = node_analysis.run_fitting()

            node_analysis.plotter(this_axis)

            # TODO temporary hack:
            if node.name in ['cz_chevron','cz_calibration','cz_dynamic_phase'] and qubit_types[this_qubit] == 'Target':
                self.update_redis_trusted_values(node.name, node.coupler, redis_field)
            if node.name in ['coupler_spectroscopy']:
                self.update_redis_trusted_values(node.name, node.coupler, redis_field)
            else:
                self.update_redis_trusted_values(node.name, this_qubit, redis_field)

            handles, labels = this_axis.get_legend_handles_labels()

            if node.name in ['T1','T2','T2_echo']:
                T1_micros = self.qoi[0] * 1e6
                patch2 = mpatches.Patch(color='blue', label=f'{node.name} = {T1_micros:.2f} us')
                handles.append(patch2)
            patch = mpatches.Patch(color='red', label=f'{this_qubit}')
            handles.append(patch)
            this_axis.set(title=None)
            this_axis.legend(handles=handles, fontsize='x-small')
            # logger.info(f'Analysis for the {node} of {this_qubit} is done, saved at {self.data_path}')<|MERGE_RESOLUTION|>--- conflicted
+++ resolved
@@ -24,11 +24,7 @@
     fig.savefig(f'{data_path}/{node.name}.png', bbox_inches='tight', dpi=600)
     # plt.show()
     plt.show(block=False)
-<<<<<<< HEAD
     plt.pause(10)
-=======
-    plt.pause(30)
->>>>>>> fc2b3711
     plt.close()
 
     if node != 'tof':
