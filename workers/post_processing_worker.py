--- conflicted
+++ resolved
@@ -3,16 +3,8 @@
 import matplotlib.pyplot as plt
 import xarray as xr
 from analysis.motzoi_analysis import MotzoiAnalysis
-<<<<<<< HEAD
 from analysis.n_rabi_analysis import NRabiAnalysis
 from analysis.resonator_spectroscopy_analysis import ResonatorSpectroscopyAnalysis, ResonatorSpectroscopy_1_Analysis, ResonatorSpectroscopy_2_Analysis
-=======
-from analysis.resonator_spectroscopy_analysis import (
-    ResonatorSpectroscopyAnalysis,
-    ResonatorSpectroscopy_1_Analysis,
-    ResonatorSpectroscopy_2_Analysis
-)
->>>>>>> 3abf241e
 from analysis.qubit_spectroscopy_analysis import QubitSpectroscopyAnalysis
 from analysis.qubit_spectroscopy_multidim import QubitSpectroscopyMultidim
 from analysis.optimum_ro_frequency_analysis import (
@@ -177,7 +169,6 @@
             patch = mpatches.Patch(color='red', label=f'{this_qubit}')
             handles.append(patch)
             this_axis.set(title=None)
-<<<<<<< HEAD
             this_axis.legend(handles=handles)
             self.fig.savefig(f'{self.data_path}/{node}.png', bbox_inches='tight', dpi=600)
             # logger.info(f'Analysis for the {node} of {this_qubit} is done, saved at {self.data_path}')
@@ -207,7 +198,4 @@
 #            patch = mpatches.Patch(color='red', label=f'{this_qubit}')
 #            handles.append(patch)
 #            this_axis.set(title=None)
-#            this_axis.legend(handles=handles)
-=======
-            this_axis.legend(handles=handles)
->>>>>>> 3abf241e
+#            this_axis.legend(handles=handles)