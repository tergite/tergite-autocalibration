from qblox_instruments import SpiRack
from qcodes import validators
<<<<<<< HEAD
import numpy as np


def create_spi_dac(node):
    coupler = node.coupler
    coupler_spi_map = {
        'q16_q17': (1, 'dac0'), # slightly heating?
        'q17_q18': (1, 'dac1'),
        'q18_q19': (1, 'dac2'),
        'q19_q20': (1, 'dac3'), # slightly heating?
        'q16_q21': (2, 'dac2'),
        'q17_q22': (2, 'dac1'),
        'q18_q23': (2, 'dac0'),
        'q21_q22': (3, 'dac1'),
        'q22_q23': (3, 'dac2'), # badly heating?
        'q23_q24': (3, 'dac3'),
        'q20_q25': (3, 'dac0'),
        'q24_q25': (4, 'dac0'),
    }

    dc_current_step = np.diff(node.spi_samplespace['dc_currents'][coupler])[0]
    #ensure step is rounded in microAmpere:
    dc_current_step = round(dc_current_step / 1e-6) * 1e-6
    print(f'{ dc_current_step = }')
    spi_mod_number, dac_name = coupler_spi_map[coupler]
    spi_mod_name = f'module{spi_mod_number}'
    spi = SpiRack('loki_rack', '/dev/ttyACM0')
    spi.add_spi_module(spi_mod_number, S4gModule, reset_currents = False)
    this_dac = spi.instrument_modules[spi_mod_name].instrument_modules[dac_name]
    this_dac.ramping_enabled(False)
    this_dac.span('range_min_bi')
    # this_dac.current(0)
    this_dac.ramping_enabled(True)
    this_dac.ramp_rate(100e-6)
    this_dac.ramp_max_step(dc_current_step)
    this_dac.current.vals = validators.Numbers(min_value=-3e-3, max_value=3e-3)
    # for dac in spi.instrument_modules[spi_mod_name].submodules.values():
    # dac.current.vals = validators.Numbers(min_value=-2e-3, max_value=2e-3)
    return this_dac
=======
import time
import redis

redis_connection = redis.Redis(decode_responses=True)


class SpiDAC():
    def __init__(self) -> None:
        self.spi = SpiRack('loki_rack', '/dev/ttyACM0')

    def create_spi_dac(self, coupler: str):
        coupler_spi_map = {
            'q16_q17': (1, 'dac0'), # slightly heating?
            'q17_q18': (1, 'dac1'),
            'q18_q19': (1, 'dac2'),
            'q19_q20': (1, 'dac3'), # slightly heating? , possibly +0.5mK for a coupler spectroscopy round
            'q16_q21': (2, 'dac2'),
            'q17_q22': (2, 'dac1'),
            'q18_q23': (2, 'dac0'),
            'q21_q22': (3, 'dac1'),
            'q22_q23': (3, 'dac2'), # badly heating?
            'q23_q24': (3, 'dac3'),
            'q20_q25': (3, 'dac0'),
            'q24_q25': (4, 'dac0'),
        }

# dc_current_step = np.diff(node.spi_samplespace['dc_currents'][coupler])[0]
# ensure step is rounded in microAmpere:
        dc_current_step = 100e-6
        dc_current_step = round(dc_current_step / 1e-6) * 1e-6
        spi_mod_number, dac_name = coupler_spi_map[coupler]
        print(f'{ spi_mod_number = }')
        print(f'{ dac_name = }')
        spi_mod_name = f'module{spi_mod_number}'
        self.spi.add_spi_module(spi_mod_number, 'S4g')
        this_dac = self.spi.instrument_modules[spi_mod_name].instrument_modules[dac_name]
# IMPORTANT: First we set the span and then with set the currents to zero
        this_dac.span('range_min_bi')
        self.spi.set_dacs_zero()
        this_dac.current.vals = validators.Numbers(min_value=-3.1e-3, max_value=3.1e-3)

        this_dac.ramping_enabled(True)
        this_dac.ramp_rate(500e-6)
        this_dac.ramp_max_step(dc_current_step)
# for dac in spi.instrument_modules[spi_mod_name].submodules.values():
# dac.current.vals = validators.Numbers(min_value=-2e-3, max_value=2e-3)
        return this_dac

    def set_parking_current(self, coupler: str) -> None:

        dac = self.create_spi_dac(coupler)

        if redis_connection.hexists(f'couplers:{coupler}', 'parking_current'):
            parking_current = float(redis_connection.hget(f'couplers:{coupler}', 'parking_current'))
        else:
            raise ValueError('parking current is not present on redis')
        dac.current(parking_current)
        while dac.is_ramping():
            print(f'ramping {dac.current()}')
            time.sleep(1)
        print('Finished ramping')
        print(f'{ parking_current = }')
        print(f'{ dac.current() = }')
        return
>>>>>>> 6df6b6b7
<|MERGE_RESOLUTION|>--- conflicted
+++ resolved
@@ -1,46 +1,5 @@
 from qblox_instruments import SpiRack
 from qcodes import validators
-<<<<<<< HEAD
-import numpy as np
-
-
-def create_spi_dac(node):
-    coupler = node.coupler
-    coupler_spi_map = {
-        'q16_q17': (1, 'dac0'), # slightly heating?
-        'q17_q18': (1, 'dac1'),
-        'q18_q19': (1, 'dac2'),
-        'q19_q20': (1, 'dac3'), # slightly heating?
-        'q16_q21': (2, 'dac2'),
-        'q17_q22': (2, 'dac1'),
-        'q18_q23': (2, 'dac0'),
-        'q21_q22': (3, 'dac1'),
-        'q22_q23': (3, 'dac2'), # badly heating?
-        'q23_q24': (3, 'dac3'),
-        'q20_q25': (3, 'dac0'),
-        'q24_q25': (4, 'dac0'),
-    }
-
-    dc_current_step = np.diff(node.spi_samplespace['dc_currents'][coupler])[0]
-    #ensure step is rounded in microAmpere:
-    dc_current_step = round(dc_current_step / 1e-6) * 1e-6
-    print(f'{ dc_current_step = }')
-    spi_mod_number, dac_name = coupler_spi_map[coupler]
-    spi_mod_name = f'module{spi_mod_number}'
-    spi = SpiRack('loki_rack', '/dev/ttyACM0')
-    spi.add_spi_module(spi_mod_number, S4gModule, reset_currents = False)
-    this_dac = spi.instrument_modules[spi_mod_name].instrument_modules[dac_name]
-    this_dac.ramping_enabled(False)
-    this_dac.span('range_min_bi')
-    # this_dac.current(0)
-    this_dac.ramping_enabled(True)
-    this_dac.ramp_rate(100e-6)
-    this_dac.ramp_max_step(dc_current_step)
-    this_dac.current.vals = validators.Numbers(min_value=-3e-3, max_value=3e-3)
-    # for dac in spi.instrument_modules[spi_mod_name].submodules.values():
-    # dac.current.vals = validators.Numbers(min_value=-2e-3, max_value=2e-3)
-    return this_dac
-=======
 import time
 import redis
 
@@ -104,5 +63,4 @@
         print('Finished ramping')
         print(f'{ parking_current = }')
         print(f'{ dac.current() = }')
-        return
->>>>>>> 6df6b6b7
+        return