--- conflicted
+++ resolved
@@ -9,44 +9,6 @@
 
 redis_connection = redis.Redis(decode_responses=True)
 
-<<<<<<< HEAD
-def set_module_att(cluster):
-
-    # Flux lines
-    for module in cluster.modules[0:13]:
-        module.out1_att(38)
-    # print(module.name + '_att:'+ str(module.out1_att()) + 'dB')
-    # Readout lines
-    # for module in cluster.modules[15:17]:
-    #     module.out0_att(6)
-    # print(module.name + '_att:'+ str(module.out0_att()) + 'dB')
-
-class SpiDAC():
-    def __init__(self) -> None:
-        self.spi = SpiRack('loki_rack', spiA_serial_port)
-
-    def create_spi_dac(self, coupler: str):
-        coupler_spi_map = {
-            'q11_q12': (1, 'dac0'), # seems dead
-            'q12_q13': (1, 'dac1'), # heating? about 1mK for a coupler spectroscopy
-            'q13_q14': (1, 'dac2'),
-            'q14_q15': (1, 'dac3'),
-            # 'q16_q17': (1, 'dac0'), # slightly heating?
-            # 'q17_q18': (1, 'dac1'),
-            # 'q18_q19': (1, 'dac2'),
-            # 'q19_q20': (1, 'dac3'), # slightly heating? , possibly +0.5mK for a coupler spectroscopy round
-            # 'q16_q21': (2, 'dac2'),
-            # 'q17_q22': (2, 'dac1'),
-            # 'q18_q23': (2, 'dac0'),
-            # 'q21_q22': (3, 'dac1'),
-            # 'q22_q23': (3, 'dac2'), # badly heating?
-            # 'q23_q24': (3, 'dac3'),
-            # 'q20_q25': (3, 'dac0'),
-            # 'q24_q25': (4, 'dac0'),
-        }
-
-        dc_current_step = 2e-6
-=======
 def find_serial_port():
     path = Path('/dev/')
     for file in path.iterdir():
@@ -56,7 +18,7 @@
     else:
         print("Couldn't find the serial port. Please check the connection.")
         port = None
-    return port    
+    return port
 
 class SpiDAC():
     def __init__(self) -> None:
@@ -80,44 +42,27 @@
         #     'q24_q25': (4, 'dac0'),
         # }
 
-# dc_current_step = np.diff(node.spi_samplespace['dc_currents'][coupler])[0]
 # ensure step is rounded in microAmpere:
         dc_current_step = 1e-6
         dc_current_step = round(dc_current_step / 1e-6) * 1e-6
->>>>>>> a7d7fde4
         spi_mod_number, dac_name = coupler_spi_map[coupler]
         spi_mod_name = f'module{spi_mod_number}'
         if spi_mod_name not in self.spi.instrument_modules:
             self.spi.add_spi_module(spi_mod_number, 'S4g')
         this_dac = self.spi.instrument_modules[spi_mod_name].instrument_modules[dac_name]
-        this_dac.ramping_enabled(True)
+
         this_dac.span('range_min_bi')
         this_dac.current.vals = validators.Numbers(min_value=-3.1e-3, max_value=3.1e-3)
-<<<<<<< HEAD
-=======
 
         this_dac.ramping_enabled(True)
->>>>>>> a7d7fde4
         this_dac.ramp_rate(20e-6)
         this_dac.ramp_max_step(dc_current_step)
         return this_dac
 
-<<<<<<< HEAD
-    def set_parking_current(self, coupler: str, parking_current: float = None) -> None:
-
-        dac = self.create_spi_dac(coupler)
-
-        if parking_current is None:
-            if redis_connection.hexists(f'couplers:{coupler}', 'parking_current'):
-                parking_current = float(redis_connection.hget(f'couplers:{coupler}', 'parking_current'))
-            else:
-                raise ValueError('parking current is not present on redis')
-
-=======
     def set_dacs_zero(self) -> None:
         self.spi.set_dacs_zero()
         return
-    
+
     def set_currenet_instant(self, dac , current) -> None:
         self.spi.set_current_instant(dac, current)
 
@@ -129,7 +74,6 @@
             parking_current = float(redis_connection.hget(f'transmons:{coupler}', 'parking_current'))
         else:
             raise ValueError('parking current is not present on redis')
->>>>>>> a7d7fde4
         dac.current(parking_current)
 
         while dac.is_ramping():
@@ -139,7 +83,7 @@
         print(f'{ parking_current = }')
         print(f'{ dac.current() = }')
         return
-    
+
     def set_dac_current(self, dac, parking_current) -> None:
         dac.current(parking_current)
         while dac.is_ramping():
@@ -148,4 +92,4 @@
         print('Finished ramping')
         print(f'{ parking_current = }')
         print(f'{ dac.current() = }')
-        return
+        return