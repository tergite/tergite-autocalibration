--- conflicted
+++ resolved
@@ -2,10 +2,7 @@
 from qcodes import validators
 import time
 import redis
-<<<<<<< HEAD
-=======
 from pathlib import Path
->>>>>>> fc2b3711
 from config_files.coupler_config import coupler_spi_map
 
 redis_connection = redis.Redis(decode_responses=True)
@@ -23,13 +20,9 @@
 
 class SpiDAC():
     def __init__(self) -> None:
-<<<<<<< HEAD
-        self.spi = SpiRack('loki_rack', '/dev/ttyACM1')
-=======
         port = find_serial_port()
         if port is not None:
             self.spi = SpiRack('loki_rack', port)
->>>>>>> fc2b3711
 
     def create_spi_dac(self, coupler: str):
         # coupler_spi_map = {
@@ -102,10 +95,3 @@
         print(f'{ parking_current = }')
         print(f'{ dac.current() = }')
         return
-<<<<<<< HEAD
-=======
-    
-    def set_dacs_zero(self) -> None:
-        self.spi.set_dacs_zero()
-        return
->>>>>>> fc2b3711
