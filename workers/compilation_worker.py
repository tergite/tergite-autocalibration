'''
Given the requested node
fetch and compile the appropriate schedule
'''
from logger.tac_logger import logger
from math import isnan
from quantify_scheduler.device_under_test.quantum_device import QuantumDevice
import redis
import json
import numpy as np
from utilities.extended_transmon_element import ExtendedTransmon
from utilities.extended_coupler_edge import CompositeSquareEdge
from quantify_scheduler.backends import SerialCompiler
from config_files.settings import hw_config_json
from quantify_core.data.handling import set_datadir

set_datadir('.')

with open(hw_config_json) as hw:
    hw_config = json.load(hw)

redis_connection = redis.Redis(decode_responses=True)

def load_redis_config(transmon: ExtendedTransmon, channel:int):
    qubit = transmon.name
    redis_config = redis_connection.hgetall(f"transmons:{qubit}")
    transmon.reset.duration(float(redis_config['init_duration']))
    transmon.rxy.amp180(float(redis_config['mw_amp180']))
    transmon.r12.ef_amp180(float(redis_config['mw_ef_amp180']))
    motzoi_val = float(redis_config['mw_motzoi'])
    if isnan(motzoi_val):
        motzoi_val = 0
    transmon.rxy.motzoi(motzoi_val)
    transmon.rxy.duration(float(redis_config['mw_pulse_duration']))

    if not np.isnan(float(redis_config['spec_ampl_optimal'])):
        transmon.spec.spec_amp(float(redis_config['spec_ampl_optimal']))
    else:
        transmon.spec.spec_amp(float(redis_config['spec_ampl_default']))

    transmon.spec.spec_duration(float(redis_config['spec_pulse_duration']))
    # transmon.ports.microwave(redis_config['mw_port'])
    # transmon.ports.readout(redis_config['ro_port'])
    transmon.clock_freqs.f01(float(redis_config['freq_01']))
    transmon.clock_freqs.f12(float(redis_config['freq_12']))
    transmon.clock_freqs.readout(float(redis_config['ro_freq']))
    transmon.extended_clock_freqs.readout_1(float(redis_config['ro_freq_1']))
    transmon.extended_clock_freqs.readout_opt(float(redis_config['ro_freq_opt']))
    ro_amp_opt = float(redis_config['ro_ampl_opt'])
    if isnan(ro_amp_opt):
        ro_amp_opt = float(redis_config['ro_pulse_amp'])
    transmon.measure.pulse_amp(float(redis_config['ro_pulse_amp']))
    transmon.measure.pulse_duration(float(redis_config['ro_pulse_duration']))
    transmon.measure.acq_channel(channel)
    transmon.measure.acq_delay(float(redis_config['ro_acq_delay']))
    transmon.measure.integration_time(float(redis_config['ro_acq_integration_time']))
    transmon.measure_1.pulse_amp(float(redis_config['ro_pulse_amp']))
    transmon.measure_1.pulse_duration(float(redis_config['ro_pulse_duration']))
    transmon.measure_1.acq_channel(channel)
    transmon.measure_1.acq_delay(float(redis_config['ro_acq_delay']))
    transmon.measure_1.integration_time(float(redis_config['ro_acq_integration_time']))
    transmon.measure_opt.pulse_amp(ro_amp_opt)
    transmon.measure_opt.pulse_duration(float(redis_config['ro_pulse_duration']))
    transmon.measure_opt.acq_channel(channel)
    transmon.measure_opt.acq_delay(float(redis_config['ro_acq_delay']))
    transmon.measure_opt.integration_time(float(redis_config['ro_acq_integration_time']))
    return

def load_redis_config_coupler(coupler: CompositeSquareEdge):
    bus = coupler.name
    redis_config = redis_connection.hgetall(f"couplers:{bus}")
    coupler.cz.cz_freq(float(redis_config['cz_pulse_frequency']))
    coupler.cz.square_amp(float(redis_config['cz_pulse_amplitude']))
    coupler.cz.square_duration(float(redis_config['cz_pulse_duration']))
    coupler.cz.cz_width(float(redis_config['cz_pulse_width']))
    return

def precompile(node, bin_mode:str=None, repetitions:int=None):
    if node.name == 'tof':
        return None, 1
    samplespace = node.samplespace
    qubits = node.all_qubits

    # backup old parameter values
    if node.backup:
        fields = node.redis_field
        for field in fields:
            field_backup = field + "_backup"
            for qubit in qubits:
                key = f"transmons:{qubit}"
                if field in redis_connection.hgetall(key).keys():
                    value = redis_connection.hget(key, field)
                    redis_connection.hset(key, field_backup, value)
                    redis_connection.hset(key, field, 'nan' )
            if getattr(node, "coupler", None) is not None:
                couplers = node.coupler
                for coupler in couplers:
                    key = f"couplers:{coupler}"
                    if field in redis_connection.hgetall(key).keys():
                        value = redis_connection.hget(key, field)
                        redis_connection.hset(key, field_backup, value)
                        redis_connection.hset(key, field, 'nan')

    # TODO better way to restart the QuantumDevice object
    device = QuantumDevice(f'Loki_{node.name}')
    device.hardware_config(hw_config)
    sweep_parameters = list(samplespace.values())

    transmons = {}
    for channel, qubit in enumerate(qubits):
        transmon = ExtendedTransmon(qubit)
        load_redis_config(transmon,channel)
        device.add_element(transmon)
        transmons[qubit] = transmon

    # Creating coupler edge
    #bus_list = [ [qubits[i],qubits[i+1]] for i in range(len(qubits)-1) ]
    #couplers={}
    #for bus in bus_list:
    #    coupler = CompositeSquareEdge(bus[0],bus[1])
    #    load_redis_config_coupler(coupler)
    #    device.add_edge(coupler)
    #    couplers[bus[0]+'_'+bus[1]] = coupler

    node_class = node.measurement_obj(transmons, node.qubit_state)
    if node.name in ['cz_chevron','cz_calibration','cz_calibration_ssro','cz_dynamic_phase','reset_chevron']:
        coupler = node.coupler
        node_class = node.measurement_obj(transmons, coupler, node.qubit_state)
<<<<<<< HEAD
    if node.name in ['ro_amplitude_optimization_gef','cz_calibration_ssro']:
        device.cfg_sched_repetitions(1)    # for single-shot readout

=======
    if bin_mode is not None: node_class.set_bin_mode(bin_mode)
>>>>>>> fc2b3711
    schedule_function = node_class.schedule_function

    # Merge with the parameters from node dictionary
    static_parameters = node_class.static_kwargs # parameters stored in the redis

    if repetitions is not None:
        static_parameters["repetitions"] = repetitions

    for key, value in node.node_dictionary.items():
        if key in static_parameters:
            if not np.iterable(value):
                value = {q: value for q in qubits}
            static_parameters[key] = value
        elif key in samplespace:
            if not isinstance(value, dict):
                value = {q: value for q in qubits}
            samplespace[key] = value
        elif key != "couplers":
            static_parameters[key] = value
            # print(f"{key} isn't one of the static parameters of {node_class}. \n We will ignore this parameter.")

    # TODO commenting this out because single shots has been fixed by Qblox
    # _____________________________________________________________________
    # if 'qubit_states' in samplespace: #this means we have single shots
    #     shots = 1
    #     for subspace in samplespace.values():
    #         shots *= len( list(subspace.values())[0] )
    #     INSTRUCTIONS_PER_SHOT = 12
    #     QRM_instructions = 12200
    #
    #     def pairwise(iterable):
    #         #TODO after python 3.10 this will be replaced by itertools.pairwise
    #         # pairwise('ABCDEFG') --> AB BC CD DE EF FG
    #         a, b = tee(iterable)
    #         next(b, None)
    #         return zip(a, b)
    #
    #     if len(samplespace) == 2:
    #         compiled_schedules = []
    #         schedule_durations = []
    #         samplespaces = []
    #         for coord, subspace in samplespace.items():
    #             if coord == 'qubit_states':
    #                 inner_dimension = len(list(subspace.values())[0])
    #             if coord != 'qubit_states':
    #                 outer_coordinate = coord
    #                 outer_dimension = len(list(subspace.values())[0])
    #         outer_batch = int(QRM_instructions/inner_dimension /INSTRUCTIONS_PER_SHOT)
    #         # make a partion like: [0,2,2,2,2]:
    #         outer_partition = [0] + [outer_batch] * (outer_dimension // outer_batch)
    #         # add the leftover partition: [0,2,2,2,2,0]:
    #         outer_partition += [outer_dimension % outer_batch]
    #         # take the cumulative sum: [0,2,4,6,8,8]
    #         # and with set() discard duplicates {0,2,4,6,8} then make a list:
    #         outer_partition = list(set(np.cumsum(outer_partition)))
    #         inner_samplespace = samplespace['qubit_states']
    #         slicing = list(pairwise(outer_partition))
    #         for slice_indx, slice_ in enumerate(slicing):
    #             partial_samplespace = {}
    #             partial_samplespace['qubit_states'] = inner_samplespace
    #             # we need to initialize every time, dict is mutable!!
    #             partial_samplespace[outer_coordinate] = {}
    #             for qubit, outer_samples in samplespace[outer_coordinate].items():
    #                 this_slice = slice(*slice_)
    #                 partial_samples = np.array(outer_samples)[this_slice]
    #                 partial_samplespace[outer_coordinate][qubit] = partial_samples
    #             schedule = schedule_function(**static_parameters,**partial_samplespace)
    #             logger.info(f'Starting Partial {slice_indx+1}/{len(list(slicing))} Compiling')
    #             #logger.info(f'Starting Partial Compiling')
    #             compilation_config = device.generate_compilation_config()
    #             compiled_schedule = compiler.compile(
    #                 schedule=schedule, config=compilation_config
    #             )
    #             logger.info('Finished Partial Compiling')
    #             compiled_schedules.append(compiled_schedule)
    #             schedule_durations.append(compiled_schedule.get_schedule_duration())
    #             samplespaces.append(partial_samplespace)
    #         return compiled_schedules, schedule_durations, samplespaces

    compiler = SerialCompiler(name=f'{node.name}_compiler')
    schedule = schedule_function(**static_parameters, **samplespace)
    compilation_config = device.generate_compilation_config()
    device.close()
    # after the compilation_config is acquired, free the transmon resources
    for extended_transmon in transmons.values():
        extended_transmon.close()
    #for extended_edge in couplers.values():
    #    extended_edge.close()

    logger.info('Starting Compiling')
    compiled_schedule = compiler.compile(schedule=schedule, config=compilation_config)
    # if node.name not in ['ro_amplitude_optimization_gef','cz_calibration_ssro']:
    #     try:
    #         figs = compiled_schedule.plot_pulse_diagram(plot_backend="plotly")
    #         figs.write_image(f'pulse_diagrams\{node.name}.png')
    #     except:
    #         pass
    # breakpoint()
    # figs[0].savefig('ssro')
    # breakpoint()

    logger.info('Finished Compiling')
    
    #TODO
    #ic.retrieve_hardware_logs
    # with open(f'TIMING_TABLE_{node}.html', 'w') as file:
    #    file.write(
    #        compiled_schedule.timing_table.hide(['is_acquisition','wf_idx'],axis="columns"
    #            ).to_html()
    #        )

    return compiled_schedule<|MERGE_RESOLUTION|>--- conflicted
+++ resolved
@@ -126,13 +126,9 @@
     if node.name in ['cz_chevron','cz_calibration','cz_calibration_ssro','cz_dynamic_phase','reset_chevron']:
         coupler = node.coupler
         node_class = node.measurement_obj(transmons, coupler, node.qubit_state)
-<<<<<<< HEAD
     if node.name in ['ro_amplitude_optimization_gef','cz_calibration_ssro']:
         device.cfg_sched_repetitions(1)    # for single-shot readout
-
-=======
     if bin_mode is not None: node_class.set_bin_mode(bin_mode)
->>>>>>> fc2b3711
     schedule_function = node_class.schedule_function
 
     # Merge with the parameters from node dictionary
@@ -234,8 +230,6 @@
     # figs[0].savefig('ssro')
     # breakpoint()
 
-    logger.info('Finished Compiling')
-    
     #TODO
     #ic.retrieve_hardware_logs
     # with open(f'TIMING_TABLE_{node}.html', 'w') as file:
