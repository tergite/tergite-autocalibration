--- conflicted
+++ resolved
@@ -8,13 +8,11 @@
 from nodes.node import node_definitions
 from workers.post_processing_worker import post_process
 from utilities.status import ClusterStatus
-<<<<<<< HEAD
 from qcodes import validators
-=======
+
 from nodes.node import filtered_topological_order
 from utilities.visuals import draw_arrow_chart
 
->>>>>>> b4742096
 from colorama import init as colorama_init
 from colorama import Fore
 from colorama import Style
