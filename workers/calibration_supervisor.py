--- conflicted
+++ resolved
@@ -101,7 +101,6 @@
 bus_list = [[qubits[i], qubits[i+1]] for i in range(len(qubits) - 1)]
 couplers = [bus[0] + '_' + bus[1] for bus in bus_list]
 
-<<<<<<< HEAD
 bus_list = [ [qubits[i],qubits[i+1]] for i in range(len(qubits)-1) ]
 couplers = [bus[0]+'_'+bus[1]for bus in bus_list]
 
@@ -115,8 +114,6 @@
         module.out0_att(6)
     print(module.name + '_att:'+ str(module.out0_att()) + 'dB')
 
-=======
->>>>>>> 31b88162
 def calibrate_system():
     logger.info('Starting System Calibration')
     target_node = user_requested_calibration['target_node']
@@ -227,20 +224,8 @@
     qubits = user_requested_calibration['all_qubits']
     node_dictionary = user_requested_calibration['node_dictionary']
 
-<<<<<<< HEAD
-    # Load the latest transmons state onto the job
-    device_config = {}
-    for qubit in qubits:
-        device_config[qubit] = redis_connection.hgetall(f"transmons:{qubit}")
-    
-    for coupler in couplers:
-        device_config[coupler] = redis_connection.hgetall(f"couplers:{coupler}")
-
-    # node = Node(node_label, qubits, node_dictionary)
     set_module_att(clusterA)
 
-=======
->>>>>>> 31b88162
     node = node_factory.create_node(node_label, qubits, **node_dictionary)
 
     compiled_schedule = precompile(node)
