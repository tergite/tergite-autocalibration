# This code is part of Tergite
import argparse
import time

from utilities.status import DataStatus
from logger.tac_logger import logger
from workers.compilation_worker import precompile
from workers.execution_worker import measure_node
from nodes.node import NodeFactory
from workers.post_processing_worker import post_process
from utilities.status import ClusterStatus
from qblox_instruments import Cluster
from workers.hardware_utils import SpiDAC
from workers.dataset_utils import create_node_data_path

from nodes.graph import filtered_topological_order
from utilities.visuals import draw_arrow_chart
from config_files.settings import lokiA_IP
# from workers.dummy_setup import dummy_cluster

from colorama import init as colorama_init
from colorama import Fore
from colorama import Style
from utilities.user_input import user_requested_calibration
import toml
import redis
from quantify_scheduler.instrument_coordinator import InstrumentCoordinator
from quantify_scheduler.instrument_coordinator.components.qblox import ClusterComponent
import numpy as np
from workers.redis_utils import populate_initial_parameters, populate_node_parameters, populate_quantities_of_interest

colorama_init()


<<<<<<< HEAD
=======
redis_connection = redis.Redis(decode_responses=True)
parser = argparse.ArgumentParser(prog='Tergite Automatic Calibration',)
# parser.add_argument(
#     '--d', dest='cluster_status',
#     action='store_const',
#     const=ClusterStatus.dummy, default=ClusterStatus.real
# )
# args = parser.parse_args()
class Args:
    def __init__(self):
        self.cluster_status = ClusterStatus.real
args = Args()        
args.cluster_status = ClusterStatus.real
# Settings
transmon_configuration = toml.load('./config_files/device_config.toml')


node_factory = NodeFactory()


def set_module_att(cluster):
    # Flux lines
    # print("Set module attr")
    for module in cluster.modules[0:13]:
        module.out1_att(40)
    print(module.name + '_att:'+ str(module.out1_att()) + 'dB')
    # Readout lines
    for module in cluster.modules[15:17]:
        module.out0_att(6)
    print(module.name + '_att:'+ str(module.out0_att()) + 'dB')

if args.cluster_status == ClusterStatus.real:
# if args.cluster_status == ClusterStatus.real:
    Cluster.close_all()
    clusterA = Cluster("clusterA", lokiA_IP)
    # clusterA.reset()
    set_module_att(clusterA)
    lab_ic = InstrumentCoordinator('lab_ic')
    lab_ic.add_component(ClusterComponent(clusterA))
    lab_ic.timeout(222)

qubits = user_requested_calibration['all_qubits']
couplers = user_requested_calibration['couplers']
>>>>>>> a7d7fde4
# bus_list = [[qubits[i], qubits[i+1]] for i in range(len(qubits) - 1)]
# couplers = [bus[0] + '_' + bus[1] for bus in bus_list]

<<<<<<< HEAD
class CalibrationSupervisor():
    def __init__(self) -> None:
        self.node_factory = NodeFactory()
        self.redis_connection = redis.Redis(decode_responses=True)
        self.qubits = user_requested_calibration['all_qubits']
        self.couplers = user_requested_calibration['couplers']
        self.target_node = user_requested_calibration['target_node']
        # Settings
        self.transmon_configuration = toml.load('./config_files/device_config.toml')
        self.cluster_status = ClusterStatus.real
        self.topo_order = filtered_topological_order(self.target_node)
        self.lab_ic = self.create_lab_ic()
        if self.target_node == 'cz_chevron':
            self.dacs = {}
            self.spi = SpiDAC()
            for coupler in self.couplers:
                self.dacs[coupler] = self.spi.create_spi_dac(coupler)

    def create_lab_ic(self):
        if args.cluster_status == ClusterStatus.real:
            Cluster.close_all()
            clusterA = Cluster("clusterA", lokiA_IP)
            # set_module_att(clusterA)
            ic = InstrumentCoordinator('lab_ic')
            ic.add_component(ClusterComponent(clusterA))
            ic.timeout(222)
        return ic


    def calibrate_system(self):

        # populate_initial_parameters(
        #     self.transmon_configuration,
        #     self.qubits,
        #     self.couplers,
        #     self.redis_connection
        # )

        self.calibrate_linear_node_sequence()

        # # TODO temporary hack because optimizing CZ chevron requires re-running
        # # the whole calibration chain
        # if self.target_node == 'cz_chevron':
        #     self.currents = {}
        #     self.number_of_test_currents = 5
        #     for coupler in self.couplers:
        #         parking_current = float(self.redis_connection.hget(f'couplers:{coupler}', "parking_current"))
        #         self.currents[coupler] = parking_current + np.linspace(-1e-4, 1e-4, self.number_of_test_currents)
        #     for current_index in range(self.number_of_test_currents):
        #         print(f'{ self.dacs = }')
        #         for coupler in self.couplers:
        #             current = self.currents[coupler][current_index]
        #             print(f'{ current = }')
        #             self.dacs[coupler].current(current)
        #             while self.dacs[coupler].is_ramping():
        #                 print('ramping')

        #                 time.sleep(1)
        #             print('Finished ramping')
        #         self.calibrate_linear_node_sequence()
        #         self.reset_all_nodes()
        #         populate_initial_parameters(
        #             self.transmon_configuration,
        #             self.qubits,
        #             self.couplers,
        #             self.redis_connection
        #         )
        # else:
        #     self.calibrate_linear_node_sequence()

    def calibrate_linear_node_sequence(self):
        logger.info('Starting System Calibration')
        number_of_qubits = len(self.qubits)
        draw_arrow_chart(f'Qubits: {number_of_qubits}', self.topo_order)

        populate_quantities_of_interest(
            self.transmon_configuration,
            self.qubits,
            self.couplers,
            self.redis_connection
        )

        for calibration_node in self.topo_order:
            self.inspect_node(calibration_node)
            logger.info(f'{calibration_node} node is completed')


    def inspect_node(self, node_name: str):
        logger.info(f'Inspecting node {node_name}')

        node = self.node_factory.create_node(
            node_name, self.qubits, couplers=self.couplers
        )

        redis_connection = self.redis_connection

        populate_initial_parameters(
            self.transmon_configuration,
            self.qubits,
            self.couplers,
            self.redis_connection
        )

        if node_name in ['coupler_spectroscopy', 'cz_chevron']:
            coupler_statuses = [redis_connection.hget(f"cs:{coupler}", node_name) == 'calibrated' for coupler in self.couplers]
            #node is calibrated only when all couplers have the node calibrated:
            is_node_calibrated = all(coupler_statuses)
        else:
            qubits_statuses = [redis_connection.hget(f"cs:{qubit}", node_name) == 'calibrated' for qubit in self.qubits]
            #node is calibrated only when all qubits have the node calibrated:
            is_node_calibrated = all(qubits_statuses)

        populate_node_parameters(
            node_name,
            is_node_calibrated,
            self.transmon_configuration,
            self.qubits,
            self.couplers,
            self.redis_connection
        )

        #Check Redis if node is calibrated
        status = DataStatus.undefined

        if node_name in ['coupler_spectroscopy', 'cz_chevron']:
            for coupler in self.couplers:
                # the calibrated, not_calibrated flags may be not necessary,
                # just store the DataStatus on Redis
                is_Calibrated = redis_connection.hget(f"cs:{coupler}", node_name)
                if is_Calibrated == 'not_calibrated':
                    status = DataStatus.out_of_spec
                    break  # even if a single qubit is not_calibrated mark as out_of_spec
                elif is_Calibrated == 'calibrated':
                    status = DataStatus.in_spec
                else:
                    raise ValueError(f'status: {status}')
        else:
            for qubit in self.qubits:
                # the calibrated, not_calibrated flags may be not necessary,
                # just store the DataStatus on Redis
                is_Calibrated = redis_connection.hget(f"cs:{qubit}", node_name)
                if is_Calibrated == 'not_calibrated':
                    status = DataStatus.out_of_spec
                    break  # even if a single qubit is not_calibrated mark as out_of_spec
                elif is_Calibrated == 'calibrated':
                    status = DataStatus.in_spec
                else:
                    raise ValueError(f'status: {status}')


        if status == DataStatus.in_spec:
            print(f' \u2714  {Fore.GREEN}{Style.BRIGHT}Node {node_name} in spec{Style.RESET_ALL}')
            # print(f'{Fore.GREEN}{Style.BRIGHT} + u" \u2714 " + Node {node} in spec{Style.RESET_ALL}')
            return

        elif status == DataStatus.out_of_spec:
            print(u'\u2691\u2691\u2691 ' + f'{Fore.RED}{Style.BRIGHT}Calibration required for Node {node_name}{Style.RESET_ALL}')
            node_calibration_status = self.calibrate_node(node)

            #TODO : develop failure strategies ->
            # if node_calibration_status == DataStatus.out_of_spec:
            #     node_expand()
            #     node_calibration_status = self.calibrate_node(node)


    def calibrate_node(self, node) -> DataStatus:
        logger.info(f'Calibrating node {node.name}')

        data_path = create_node_data_path(node)

        compiled_schedule = precompile(node)

        result_dataset = measure_node(
            node,
            compiled_schedule,
            self.lab_ic,
            data_path,
            cluster_status=args.cluster_status,
        )

        logger.info('measurement completed')
        measurement_status = post_process(result_dataset, node, data_path=data_path)
        logger.info('analysis completed')
        return measurement_status


# main
if __name__ == "__main__":

    parser = argparse.ArgumentParser(prog='Tergite Automatic Calibration',)
    parser.add_argument(
        '--d', dest='cluster_status',
        action='store_const',
        const=ClusterStatus.dummy, default=ClusterStatus.real
=======
def redis_init_toml():

    initial_qubit_parameters = transmon_configuration['initials']['qubits']
    initial_coupler_parameters = transmon_configuration['initials']['couplers']

    # Populate the Redis database with the quantities of interest, at Nan value
    # Only if the key does NOT already exist
    qubit_quantities_of_interest = transmon_configuration['qoi']['qubits']
    coupler_quantities_of_interest = transmon_configuration['qoi']['couplers']
    for node_name, node_parameters_dictionary in qubit_quantities_of_interest.items():
        # named field as Redis calls them fields
        for qubit in qubits:
            redis_key = f'transmons:{qubit}'
            calibration_supervisor_key = f'cs:{qubit}'
            for field_key, field_value in node_parameters_dictionary.items():
                # check if field already exists
                if not redis_connection.hexists(redis_key, field_key):
                    redis_connection.hset(f'transmons:{qubit}', field_key, field_value)
            # flag for the calibration supervisor
            if not redis_connection.hexists(calibration_supervisor_key, node_name):
                redis_connection.hset(f'cs:{qubit}', node_name, 'not_calibrated' )

    for node_name, node_parameters_dictionary in coupler_quantities_of_interest.items():
        for coupler in couplers:
            redis_key = f'couplers:{coupler}'
            calibration_supervisor_key = f'cs:{coupler}'
            for field_key, field_value in node_parameters_dictionary.items():
                # check if field already exists
                if not redis_connection.hexists(redis_key, field_key):
                    redis_connection.hset(f'couplers:{coupler}', field_key, field_value)
            # flag for the calibration supervisor
            if not redis_connection.hexists(calibration_supervisor_key, node_name):
                redis_connection.hset(f'cs:{coupler}', node_name, 'not_calibrated' )


    # Populate the Redis database with the initial 'reasonable'
    # parameter values from the toml file
    for qubit in qubits:
        # parameter common to all qubits:
        for parameter_key, parameter_value in initial_qubit_parameters['all'].items():
            redis_connection.hset(f"transmons:{qubit}", parameter_key, parameter_value)

        # parameter specific to each qubit:
        for parameter_key, parameter_value in initial_qubit_parameters[qubit].items():
            redis_connection.hset(f"transmons:{qubit}", parameter_key, parameter_value)

    for coupler in couplers:
        for parameter_key, parameter_value in initial_coupler_parameters['all'].items():
            redis_connection.hset(f"couplers:{coupler}", parameter_key, parameter_value)

        if coupler in initial_coupler_parameters:
            for parameter_key, parameter_value in initial_coupler_parameters[coupler].items():
                redis_connection.hset(f"couplers:{coupler}", parameter_key, parameter_value)

def write_calibrate_paras(node):
    node_specific_dict = transmon_configuration[node]['all']
    for field_key, field_value in node_specific_dict.items():
        for qubit in qubits:
            redis_connection.hset(f'transmons:{qubit}', field_key, field_value)

def calibrate_system():
    logger.info('Starting System Calibration')
    target_node = user_requested_calibration['target_node']
    topo_order = filtered_topological_order(target_node)
    N_qubits = len(qubits)
    draw_arrow_chart(f'Qubits: {N_qubits}', topo_order)

    redis_init_toml()

    # if target_node == 'cz_chevron':
    #     set_module_att(clusterA)
    #     for coupler in couplers:
    #         spi = SpiDAC()
    #         spi.set_parking_current(coupler)

    for calibration_node in topo_order:
        inspect_node(calibration_node)
        logger.info(f'{calibration_node} node is completed')


def inspect_node(node: str):
    logger.info(f'Inspecting node {node}')

    if node in ['coupler_spectroscopy','cz_chevron','cz_calibration','cz_calibration_ssro','cz_dynamic_phase']:
        coupler_statuses = [redis_connection.hget(f"cs:{coupler}", node) == 'calibrated' for coupler in couplers]
        is_node_calibrated = all(coupler_statuses)
    else:
        qubits_statuses = [redis_connection.hget(f"cs:{qubit}", node) == 'calibrated' for qubit in qubits]
        is_node_calibrated = all(qubits_statuses)

    #Populate the Redis database with node specific parameter values from the toml file
    #node is calibrated only when all qubits have the node calibrated:
    if node in transmon_configuration and not is_node_calibrated:
        write_calibrate_paras(node)
            # If needed add an all couplers initializer here but with a different key e.g. all_couplers

    #Check Redis if node is calibrated
    status = DataStatus.undefined

    if node in ['coupler_spectroscopy','cz_chevron','cz_calibration','cz_calibration_ssro','cz_dynamic_phase']:
        for coupler in couplers:
            # the calibrated, not_calibrated flags may be not necessary,
            # just store the DataStatus on Redis
            is_Calibrated = redis_connection.hget(f"cs:{coupler}", node)
            if is_Calibrated == 'not_calibrated':
                status = DataStatus.out_of_spec
                break  # even if a single qubit is not_calibrated mark as out_of_spec
            elif is_Calibrated == 'calibrated':
                status = DataStatus.in_spec
            else:
                raise ValueError(f'status: {status}')
    else:
        for qubit in qubits:
            # the calibrated, not_calibrated flags may be not necessary,
            # just store the DataStatus on Redis
            is_Calibrated = redis_connection.hget(f"cs:{qubit}", node)
            if is_Calibrated == 'not_calibrated':
                status = DataStatus.out_of_spec
                break  # even if a single qubit is not_calibrated mark as out_of_spec
            elif is_Calibrated == 'calibrated':
                status = DataStatus.in_spec
            else:
                raise ValueError(f'status: {status}')


    if status == DataStatus.in_spec:
        print(f' \u2714  {Fore.GREEN}{Style.BRIGHT}Node {node} in spec{Style.RESET_ALL}')
        # print(f'{Fore.GREEN}{Style.BRIGHT} + u" \u2714 " + Node {node} in spec{Style.RESET_ALL}')
        return

    if status == DataStatus.out_of_spec:
        print(u'\u2691\u2691\u2691 ' + f'{Fore.RED}{Style.BRIGHT}Calibration required for Node {node}{Style.RESET_ALL}')
        calibrate_node(node)


def calibrate_node(node_label: str, **static_parameters):
    logger.info(f'Calibrating node {node_label}')
    redis_init_toml()
    if node_label in transmon_configuration:
        write_calibrate_paras(node_label)
    # node_dictionary = user_requested_calibration['node_dictionary']
    if couplers is not None and len(couplers):
        static_parameters["couplers"] = couplers
    bin_mode = static_parameters.pop("bin_mode", None)
    repetitions = static_parameters.pop("repetitions", None)
    node = node_factory.create_node(node_label, qubits, **static_parameters)
    data_path = create_node_data_path(node)

    #TODO precomiple should support support at least two types of samplespace: coarse and fine. 
    compiled_schedule = precompile(node, bin_mode=bin_mode, repetitions=repetitions)
    result_dataset = measure_node(
        node,
        compiled_schedule,
        lab_ic,
        data_path,
        cluster_status=args.cluster_status,
>>>>>>> a7d7fde4
    )
    args = parser.parse_args()

<<<<<<< HEAD
    supervisor = CalibrationSupervisor()
    supervisor.calibrate_system()



    # if target_node == 'cz_chevron':
    #     set_module_att(clusterA)
    #     for coupler in couplers:
    #         spi = SpiDAC()
    #         spi.set_parking_current(coupler)
=======
    logger.info('measurement completed')
    all_results = post_process(result_dataset, node, data_path=data_path)
    logger.info('analysis completed')
    return all_results


# main
# calibrate_system()
# logger.info('calibration completed, closing cluster')
# clusterA.reset()
# clusterA.close()
>>>>>>> a7d7fde4
<|MERGE_RESOLUTION|>--- conflicted
+++ resolved
@@ -32,56 +32,9 @@
 colorama_init()
 
 
-<<<<<<< HEAD
-=======
-redis_connection = redis.Redis(decode_responses=True)
-parser = argparse.ArgumentParser(prog='Tergite Automatic Calibration',)
-# parser.add_argument(
-#     '--d', dest='cluster_status',
-#     action='store_const',
-#     const=ClusterStatus.dummy, default=ClusterStatus.real
-# )
-# args = parser.parse_args()
-class Args:
-    def __init__(self):
-        self.cluster_status = ClusterStatus.real
-args = Args()        
-args.cluster_status = ClusterStatus.real
-# Settings
-transmon_configuration = toml.load('./config_files/device_config.toml')
-
-
-node_factory = NodeFactory()
-
-
-def set_module_att(cluster):
-    # Flux lines
-    # print("Set module attr")
-    for module in cluster.modules[0:13]:
-        module.out1_att(40)
-    print(module.name + '_att:'+ str(module.out1_att()) + 'dB')
-    # Readout lines
-    for module in cluster.modules[15:17]:
-        module.out0_att(6)
-    print(module.name + '_att:'+ str(module.out0_att()) + 'dB')
-
-if args.cluster_status == ClusterStatus.real:
-# if args.cluster_status == ClusterStatus.real:
-    Cluster.close_all()
-    clusterA = Cluster("clusterA", lokiA_IP)
-    # clusterA.reset()
-    set_module_att(clusterA)
-    lab_ic = InstrumentCoordinator('lab_ic')
-    lab_ic.add_component(ClusterComponent(clusterA))
-    lab_ic.timeout(222)
-
-qubits = user_requested_calibration['all_qubits']
-couplers = user_requested_calibration['couplers']
->>>>>>> a7d7fde4
 # bus_list = [[qubits[i], qubits[i+1]] for i in range(len(qubits) - 1)]
 # couplers = [bus[0] + '_' + bus[1] for bus in bus_list]
 
-<<<<<<< HEAD
 class CalibrationSupervisor():
     def __init__(self) -> None:
         self.node_factory = NodeFactory()
@@ -168,6 +121,11 @@
             self.inspect_node(calibration_node)
             logger.info(f'{calibration_node} node is completed')
 
+def write_calibrate_paras(node):
+    node_specific_dict = transmon_configuration[node]['all']
+    for field_key, field_value in node_specific_dict.items():
+        for qubit in qubits:
+            redis_connection.hset(f'transmons:{qubit}', field_key, field_value)
 
     def inspect_node(self, node_name: str):
         logger.info(f'Inspecting node {node_name}')
@@ -276,188 +234,16 @@
         '--d', dest='cluster_status',
         action='store_const',
         const=ClusterStatus.dummy, default=ClusterStatus.real
-=======
-def redis_init_toml():
-
-    initial_qubit_parameters = transmon_configuration['initials']['qubits']
-    initial_coupler_parameters = transmon_configuration['initials']['couplers']
-
-    # Populate the Redis database with the quantities of interest, at Nan value
-    # Only if the key does NOT already exist
-    qubit_quantities_of_interest = transmon_configuration['qoi']['qubits']
-    coupler_quantities_of_interest = transmon_configuration['qoi']['couplers']
-    for node_name, node_parameters_dictionary in qubit_quantities_of_interest.items():
-        # named field as Redis calls them fields
-        for qubit in qubits:
-            redis_key = f'transmons:{qubit}'
-            calibration_supervisor_key = f'cs:{qubit}'
-            for field_key, field_value in node_parameters_dictionary.items():
-                # check if field already exists
-                if not redis_connection.hexists(redis_key, field_key):
-                    redis_connection.hset(f'transmons:{qubit}', field_key, field_value)
-            # flag for the calibration supervisor
-            if not redis_connection.hexists(calibration_supervisor_key, node_name):
-                redis_connection.hset(f'cs:{qubit}', node_name, 'not_calibrated' )
-
-    for node_name, node_parameters_dictionary in coupler_quantities_of_interest.items():
-        for coupler in couplers:
-            redis_key = f'couplers:{coupler}'
-            calibration_supervisor_key = f'cs:{coupler}'
-            for field_key, field_value in node_parameters_dictionary.items():
-                # check if field already exists
-                if not redis_connection.hexists(redis_key, field_key):
-                    redis_connection.hset(f'couplers:{coupler}', field_key, field_value)
-            # flag for the calibration supervisor
-            if not redis_connection.hexists(calibration_supervisor_key, node_name):
-                redis_connection.hset(f'cs:{coupler}', node_name, 'not_calibrated' )
-
-
-    # Populate the Redis database with the initial 'reasonable'
-    # parameter values from the toml file
-    for qubit in qubits:
-        # parameter common to all qubits:
-        for parameter_key, parameter_value in initial_qubit_parameters['all'].items():
-            redis_connection.hset(f"transmons:{qubit}", parameter_key, parameter_value)
-
-        # parameter specific to each qubit:
-        for parameter_key, parameter_value in initial_qubit_parameters[qubit].items():
-            redis_connection.hset(f"transmons:{qubit}", parameter_key, parameter_value)
-
-    for coupler in couplers:
-        for parameter_key, parameter_value in initial_coupler_parameters['all'].items():
-            redis_connection.hset(f"couplers:{coupler}", parameter_key, parameter_value)
-
-        if coupler in initial_coupler_parameters:
-            for parameter_key, parameter_value in initial_coupler_parameters[coupler].items():
-                redis_connection.hset(f"couplers:{coupler}", parameter_key, parameter_value)
-
-def write_calibrate_paras(node):
-    node_specific_dict = transmon_configuration[node]['all']
-    for field_key, field_value in node_specific_dict.items():
-        for qubit in qubits:
-            redis_connection.hset(f'transmons:{qubit}', field_key, field_value)
-
-def calibrate_system():
-    logger.info('Starting System Calibration')
-    target_node = user_requested_calibration['target_node']
-    topo_order = filtered_topological_order(target_node)
-    N_qubits = len(qubits)
-    draw_arrow_chart(f'Qubits: {N_qubits}', topo_order)
-
-    redis_init_toml()
+    )
+    args = parser.parse_args()
+
+    supervisor = CalibrationSupervisor()
+    supervisor.calibrate_system()
+
+
 
     # if target_node == 'cz_chevron':
     #     set_module_att(clusterA)
     #     for coupler in couplers:
     #         spi = SpiDAC()
     #         spi.set_parking_current(coupler)
-
-    for calibration_node in topo_order:
-        inspect_node(calibration_node)
-        logger.info(f'{calibration_node} node is completed')
-
-
-def inspect_node(node: str):
-    logger.info(f'Inspecting node {node}')
-
-    if node in ['coupler_spectroscopy','cz_chevron','cz_calibration','cz_calibration_ssro','cz_dynamic_phase']:
-        coupler_statuses = [redis_connection.hget(f"cs:{coupler}", node) == 'calibrated' for coupler in couplers]
-        is_node_calibrated = all(coupler_statuses)
-    else:
-        qubits_statuses = [redis_connection.hget(f"cs:{qubit}", node) == 'calibrated' for qubit in qubits]
-        is_node_calibrated = all(qubits_statuses)
-
-    #Populate the Redis database with node specific parameter values from the toml file
-    #node is calibrated only when all qubits have the node calibrated:
-    if node in transmon_configuration and not is_node_calibrated:
-        write_calibrate_paras(node)
-            # If needed add an all couplers initializer here but with a different key e.g. all_couplers
-
-    #Check Redis if node is calibrated
-    status = DataStatus.undefined
-
-    if node in ['coupler_spectroscopy','cz_chevron','cz_calibration','cz_calibration_ssro','cz_dynamic_phase']:
-        for coupler in couplers:
-            # the calibrated, not_calibrated flags may be not necessary,
-            # just store the DataStatus on Redis
-            is_Calibrated = redis_connection.hget(f"cs:{coupler}", node)
-            if is_Calibrated == 'not_calibrated':
-                status = DataStatus.out_of_spec
-                break  # even if a single qubit is not_calibrated mark as out_of_spec
-            elif is_Calibrated == 'calibrated':
-                status = DataStatus.in_spec
-            else:
-                raise ValueError(f'status: {status}')
-    else:
-        for qubit in qubits:
-            # the calibrated, not_calibrated flags may be not necessary,
-            # just store the DataStatus on Redis
-            is_Calibrated = redis_connection.hget(f"cs:{qubit}", node)
-            if is_Calibrated == 'not_calibrated':
-                status = DataStatus.out_of_spec
-                break  # even if a single qubit is not_calibrated mark as out_of_spec
-            elif is_Calibrated == 'calibrated':
-                status = DataStatus.in_spec
-            else:
-                raise ValueError(f'status: {status}')
-
-
-    if status == DataStatus.in_spec:
-        print(f' \u2714  {Fore.GREEN}{Style.BRIGHT}Node {node} in spec{Style.RESET_ALL}')
-        # print(f'{Fore.GREEN}{Style.BRIGHT} + u" \u2714 " + Node {node} in spec{Style.RESET_ALL}')
-        return
-
-    if status == DataStatus.out_of_spec:
-        print(u'\u2691\u2691\u2691 ' + f'{Fore.RED}{Style.BRIGHT}Calibration required for Node {node}{Style.RESET_ALL}')
-        calibrate_node(node)
-
-
-def calibrate_node(node_label: str, **static_parameters):
-    logger.info(f'Calibrating node {node_label}')
-    redis_init_toml()
-    if node_label in transmon_configuration:
-        write_calibrate_paras(node_label)
-    # node_dictionary = user_requested_calibration['node_dictionary']
-    if couplers is not None and len(couplers):
-        static_parameters["couplers"] = couplers
-    bin_mode = static_parameters.pop("bin_mode", None)
-    repetitions = static_parameters.pop("repetitions", None)
-    node = node_factory.create_node(node_label, qubits, **static_parameters)
-    data_path = create_node_data_path(node)
-
-    #TODO precomiple should support support at least two types of samplespace: coarse and fine. 
-    compiled_schedule = precompile(node, bin_mode=bin_mode, repetitions=repetitions)
-    result_dataset = measure_node(
-        node,
-        compiled_schedule,
-        lab_ic,
-        data_path,
-        cluster_status=args.cluster_status,
->>>>>>> a7d7fde4
-    )
-    args = parser.parse_args()
-
-<<<<<<< HEAD
-    supervisor = CalibrationSupervisor()
-    supervisor.calibrate_system()
-
-
-
-    # if target_node == 'cz_chevron':
-    #     set_module_att(clusterA)
-    #     for coupler in couplers:
-    #         spi = SpiDAC()
-    #         spi.set_parking_current(coupler)
-=======
-    logger.info('measurement completed')
-    all_results = post_process(result_dataset, node, data_path=data_path)
-    logger.info('analysis completed')
-    return all_results
-
-
-# main
-# calibrate_system()
-# logger.info('calibration completed, closing cluster')
-# clusterA.reset()
-# clusterA.close()
->>>>>>> a7d7fde4
