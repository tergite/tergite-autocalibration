--- conflicted
+++ resolved
@@ -2,12 +2,9 @@
 Module containing a base class that defines the basic principles used in all calibration schedule classes.
 """
 import redis
-<<<<<<< HEAD
-=======
 from quantify_scheduler.enums import BinMode
 
 np.set_printoptions(precision=3, linewidth=125)
->>>>>>> a7d7fde4
 
 redis_connection = redis.Redis(decode_responses=True)
 
@@ -49,7 +46,7 @@
 
         # print(f'{ attr_dict = }')
         return attr_dict
-    
+
     def set_bin_mode(self, bin_mode:str):
         bin_mode = getattr(BinMode, bin_mode, None)
         if bin_mode is not None:
