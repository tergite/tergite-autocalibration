<<<<<<< HEAD
"""
Module containing a schedule class for two-tone (qubit) spectroscopy calibration.
"""
from quantify_scheduler.enums import BinMode
from quantify_scheduler.operations.gate_library import Measure, Reset, X
from quantify_scheduler.operations.pulse_library import SetClockFrequency, SoftSquarePulse
from quantify_scheduler.operations.pulse_factories import long_square_pulse
from quantify_scheduler.resources import ClockResource
from quantify_scheduler.schedules.schedule import Schedule
from utilities.extended_transmon_element import Measure_RO1
import numpy as np

from calibration_schedules.measurement_base import Measurement

class Two_Tones_Multidim(Measurement):

    def __init__(self,transmons,qubit_state:int=0):
        super().__init__(transmons)

        self.qubit_state = qubit_state
        self.transmons = transmons

        self.static_kwargs = {
            'qubits': self.qubits,
            'spec_pulse_durations': self.attributes_dictionary('spec_duration'),
            'mw_pulse_ports': self.attributes_dictionary('microwave'),
        }


    def schedule_function(
        self,
        qubits: list[str],
        spec_pulse_durations: dict[str,float],
        mw_pulse_ports: dict[str,str],
        spec_frequencies: dict[str,np.ndarray],
        spec_pulse_amplitudes: dict[str,np.ndarray],

        repetitions: int = 1024,
        ) -> Schedule:
        """
        Generate a schedule for performing two-tone (qubit) spectroscopy to locate the qubits resonance frequency for multiple qubits.

        Schedule sequence
            Reset -> Spectroscopy pulse -> Measure

        Parameters
        ----------
        self
            Contains all qubit states.
        qubits
            The list of qubits that are calibrated.
        mw_pulse_durations
            Duration of the spectroscopy pulse for each qubit.
        mw_pulse_amplitudes
            Amplitude of the spectroscopy pulse for each qubit.
        mw_pulse_ports
            Location on the device where the spectroscopy pulse is applied for each qubit.
        mw_frequencies
            The sweeping frequencies of the spectroscopy pulse for each qubit.
        repetitions
            The amount of times the Schedule will be repeated.

        Returns
        -------
        :
            An experiment schedule.
        """

        # if port_out is None: port_out = port
        schedule = Schedule("multiplexed_qubit_spec",repetitions)

        # Initialize the clock for each qubit
        for this_qubit, spec_array_val in spec_frequencies.items():

            #Initialize ClockResource with the first frequency value
            schedule.add_resource( ClockResource(name=f'{this_qubit}.01', freq=spec_array_val[0]) )

        #This is the common reference operation so the qubits can be operated in parallel
        root_relaxation = schedule.add(Reset(*qubits), label="Reset")

        # The outer loop, iterates over all qubits
        for acq_cha, (this_qubit, spec_pulse_amplitude_values) in enumerate(spec_pulse_amplitudes.items()):
            this_clock = f'{this_qubit}.01'

            frequency_values = spec_frequencies[this_qubit]

            number_of_freqs = len(frequency_values)

            schedule.add(
                    Reset(*qubits), ref_op=root_relaxation, ref_pt_new='end'
            ) #To enforce parallelism we refer to the root relaxation

            # The intermediate loop, iterates over all spec_amplitudes
            for ampl_indx, spec_pulse_amplitude in enumerate(spec_pulse_amplitude_values):

                #The inner for loop iterates over all frequency values in the frequency batch:
                for acq_index, spec_freq in enumerate(spec_frequencies[this_qubit]):
                    this_index = ampl_indx*number_of_freqs + acq_index
                    #reset the clock frequency for the qubit pulse
                    set_frequency = schedule.add(
                        SetClockFrequency(clock=this_clock, clock_freq_new=spec_freq),
                    )

                    # spec_pulse = schedule.add(
                    #     long_square_pulse(
                    #         duration= spec_pulse_durations[this_qubit],
                    #         amp= spec_pulse_amplitude,
                    #         port= mw_pulse_ports[this_qubit],
                    #         clock=this_clock,
                    #     ),
                    #     label=f"spec_pulse_multidim_{this_qubit}_{this_index}", ref_op=set_frequency, ref_pt="end",
                    # )

                    schedule.add(
                        SoftSquarePulse(
                            duration= spec_pulse_durations[this_qubit],
                            amp = spec_pulse_amplitude,
                            port = mw_pulse_ports[this_qubit],
                            clock=this_clock,
                        ),
                        label=f"spec_pulse_{this_qubit}_{this_index}", ref_op=set_frequency, ref_pt="end",
                    )

                    if self.qubit_state == 0:
                        measure_function = Measure
                    elif self.qubit_state == 1:
                        measure_function = Measure_RO1
                    else:
                        raise ValueError(f'Invalid qubit state: {self.qubit_state}')

                    schedule.add(
                        measure_function(this_qubit, acq_index=this_index,bin_mode=BinMode.AVERAGE),
                    )

                    # update the relaxation for the next batch point
                    schedule.add(Reset(this_qubit))

        return schedule
=======
"""
Module containing a schedule class for two-tone (qubit) spectroscopy calibration.
"""
from quantify_scheduler.enums import BinMode
from quantify_scheduler.operations.gate_library import Measure, Reset, X
from quantify_scheduler.operations.pulse_library import SetClockFrequency, SoftSquarePulse
from quantify_scheduler.operations.pulse_factories import long_square_pulse
from quantify_scheduler.resources import ClockResource
from quantify_scheduler.schedules.schedule import Schedule
from utilities.extended_transmon_element import Measure_RO1
import numpy as np

from calibration_schedules.measurement_base import Measurement

class Two_Tones_Multidim(Measurement):

    def __init__(self,transmons,qubit_state:int=0):
        super().__init__(transmons)

        self.qubit_state = qubit_state
        self.transmons = transmons

        self.static_kwargs = {
            'qubits': self.qubits,
            'spec_pulse_durations': self.attributes_dictionary('spec_duration'),
            'mw_pulse_ports': self.attributes_dictionary('microwave'),
        }


    def schedule_function(
        self,
        qubits: list[str],
        spec_pulse_durations: dict[str,float],
        mw_pulse_ports: dict[str,str],
        spec_frequencies: dict[str,np.ndarray],
        spec_pulse_amplitudes: dict[str,np.ndarray],

        repetitions: int = 1024,
        ) -> Schedule:
        """
        Generate a schedule for performing two-tone (qubit) spectroscopy to locate the qubits resonance frequency for multiple qubits.

        Schedule sequence
            Reset -> Spectroscopy pulse -> Measure

        Parameters
        ----------
        self
            Contains all qubit states.
        qubits
            The list of qubits that are calibrated.
        mw_pulse_durations
            Duration of the spectroscopy pulse for each qubit.
        mw_pulse_amplitudes
            Amplitude of the spectroscopy pulse for each qubit.
        mw_pulse_ports
            Location on the device where the spectroscopy pulse is applied for each qubit.
        mw_frequencies
            The sweeping frequencies of the spectroscopy pulse for each qubit.
        repetitions
            The amount of times the Schedule will be repeated.

        Returns
        -------
        :
            An experiment schedule.
        """

        # if port_out is None: port_out = port
        schedule = Schedule("multiplexed_qubit_spec",repetitions)

        # Initialize the clock for each qubit
        for this_qubit, spec_array_val in spec_frequencies.items():

            #Initialize ClockResource with the first frequency value
            schedule.add_resource( ClockResource(name=f'{this_qubit}.01', freq=spec_array_val[0]) )

        #This is the common reference operation so the qubits can be operated in parallel
        root_relaxation = schedule.add(Reset(*qubits), label="Reset")

        # The outer loop, iterates over all qubits
        for this_qubit, spec_pulse_frequency_values in spec_frequencies.items():
            this_clock = f'{this_qubit}.01'

            amplitude_values = spec_pulse_amplitudes[this_qubit]

            number_of_ampls = len(amplitude_values)

            schedule.add(
                    Reset(*qubits), ref_op=root_relaxation, ref_pt_new='end'
            ) #To enforce parallelism we refer to the root relaxation

            #The intermediate loop iterates over all frequency values in the frequency batch:
            for freq_indx, spec_pulse_frequency in enumerate(spec_pulse_frequency_values):
                #reset the clock frequency for the qubit pulse
                set_frequency = schedule.add(
                    SetClockFrequency(clock=this_clock, clock_freq_new=spec_pulse_frequency),
                    ref_pt='end'
                )

                # The inner loop, iterates over all spec_amplitudes
                for acq_index, spec_pulse_amplitude in enumerate(amplitude_values):
                    this_index = freq_indx * number_of_ampls + acq_index

                    # spec_pulse = schedule.add(
                    #     long_square_pulse(
                    #         duration= spec_pulse_durations[this_qubit],
                    #         amp= spec_pulse_amplitude,
                    #         port= mw_pulse_ports[this_qubit],
                    #         clock=this_clock,
                    #     ),
                    #     label=f"spec_pulse_multidim_{this_qubit}_{this_index}", ref_op=set_frequency, ref_pt="end",
                    # )

                    schedule.add(
                        SoftSquarePulse(
                            duration= spec_pulse_durations[this_qubit],
                            amp = spec_pulse_amplitude,
                            port = mw_pulse_ports[this_qubit],
                            clock=this_clock,
                        ),
                        ref_pt="end",
                    )

                    if self.qubit_state == 0:
                        measure_function = Measure
                    elif self.qubit_state == 1:
                        measure_function = Measure_RO1
                    else:
                        raise ValueError(f'Invalid qubit state: {self.qubit_state}')

                    schedule.add(
                        measure_function(this_qubit, acq_index=this_index,bin_mode=BinMode.AVERAGE),
                        ref_pt="end",
                    )

                    # update the relaxation for the next batch point
                    schedule.add(Reset(this_qubit))

        return schedule
>>>>>>> 16910b24
<|MERGE_RESOLUTION|>--- conflicted
+++ resolved
@@ -1,143 +1,3 @@
-<<<<<<< HEAD
-"""
-Module containing a schedule class for two-tone (qubit) spectroscopy calibration.
-"""
-from quantify_scheduler.enums import BinMode
-from quantify_scheduler.operations.gate_library import Measure, Reset, X
-from quantify_scheduler.operations.pulse_library import SetClockFrequency, SoftSquarePulse
-from quantify_scheduler.operations.pulse_factories import long_square_pulse
-from quantify_scheduler.resources import ClockResource
-from quantify_scheduler.schedules.schedule import Schedule
-from utilities.extended_transmon_element import Measure_RO1
-import numpy as np
-
-from calibration_schedules.measurement_base import Measurement
-
-class Two_Tones_Multidim(Measurement):
-
-    def __init__(self,transmons,qubit_state:int=0):
-        super().__init__(transmons)
-
-        self.qubit_state = qubit_state
-        self.transmons = transmons
-
-        self.static_kwargs = {
-            'qubits': self.qubits,
-            'spec_pulse_durations': self.attributes_dictionary('spec_duration'),
-            'mw_pulse_ports': self.attributes_dictionary('microwave'),
-        }
-
-
-    def schedule_function(
-        self,
-        qubits: list[str],
-        spec_pulse_durations: dict[str,float],
-        mw_pulse_ports: dict[str,str],
-        spec_frequencies: dict[str,np.ndarray],
-        spec_pulse_amplitudes: dict[str,np.ndarray],
-
-        repetitions: int = 1024,
-        ) -> Schedule:
-        """
-        Generate a schedule for performing two-tone (qubit) spectroscopy to locate the qubits resonance frequency for multiple qubits.
-
-        Schedule sequence
-            Reset -> Spectroscopy pulse -> Measure
-
-        Parameters
-        ----------
-        self
-            Contains all qubit states.
-        qubits
-            The list of qubits that are calibrated.
-        mw_pulse_durations
-            Duration of the spectroscopy pulse for each qubit.
-        mw_pulse_amplitudes
-            Amplitude of the spectroscopy pulse for each qubit.
-        mw_pulse_ports
-            Location on the device where the spectroscopy pulse is applied for each qubit.
-        mw_frequencies
-            The sweeping frequencies of the spectroscopy pulse for each qubit.
-        repetitions
-            The amount of times the Schedule will be repeated.
-
-        Returns
-        -------
-        :
-            An experiment schedule.
-        """
-
-        # if port_out is None: port_out = port
-        schedule = Schedule("multiplexed_qubit_spec",repetitions)
-
-        # Initialize the clock for each qubit
-        for this_qubit, spec_array_val in spec_frequencies.items():
-
-            #Initialize ClockResource with the first frequency value
-            schedule.add_resource( ClockResource(name=f'{this_qubit}.01', freq=spec_array_val[0]) )
-
-        #This is the common reference operation so the qubits can be operated in parallel
-        root_relaxation = schedule.add(Reset(*qubits), label="Reset")
-
-        # The outer loop, iterates over all qubits
-        for acq_cha, (this_qubit, spec_pulse_amplitude_values) in enumerate(spec_pulse_amplitudes.items()):
-            this_clock = f'{this_qubit}.01'
-
-            frequency_values = spec_frequencies[this_qubit]
-
-            number_of_freqs = len(frequency_values)
-
-            schedule.add(
-                    Reset(*qubits), ref_op=root_relaxation, ref_pt_new='end'
-            ) #To enforce parallelism we refer to the root relaxation
-
-            # The intermediate loop, iterates over all spec_amplitudes
-            for ampl_indx, spec_pulse_amplitude in enumerate(spec_pulse_amplitude_values):
-
-                #The inner for loop iterates over all frequency values in the frequency batch:
-                for acq_index, spec_freq in enumerate(spec_frequencies[this_qubit]):
-                    this_index = ampl_indx*number_of_freqs + acq_index
-                    #reset the clock frequency for the qubit pulse
-                    set_frequency = schedule.add(
-                        SetClockFrequency(clock=this_clock, clock_freq_new=spec_freq),
-                    )
-
-                    # spec_pulse = schedule.add(
-                    #     long_square_pulse(
-                    #         duration= spec_pulse_durations[this_qubit],
-                    #         amp= spec_pulse_amplitude,
-                    #         port= mw_pulse_ports[this_qubit],
-                    #         clock=this_clock,
-                    #     ),
-                    #     label=f"spec_pulse_multidim_{this_qubit}_{this_index}", ref_op=set_frequency, ref_pt="end",
-                    # )
-
-                    schedule.add(
-                        SoftSquarePulse(
-                            duration= spec_pulse_durations[this_qubit],
-                            amp = spec_pulse_amplitude,
-                            port = mw_pulse_ports[this_qubit],
-                            clock=this_clock,
-                        ),
-                        label=f"spec_pulse_{this_qubit}_{this_index}", ref_op=set_frequency, ref_pt="end",
-                    )
-
-                    if self.qubit_state == 0:
-                        measure_function = Measure
-                    elif self.qubit_state == 1:
-                        measure_function = Measure_RO1
-                    else:
-                        raise ValueError(f'Invalid qubit state: {self.qubit_state}')
-
-                    schedule.add(
-                        measure_function(this_qubit, acq_index=this_index,bin_mode=BinMode.AVERAGE),
-                    )
-
-                    # update the relaxation for the next batch point
-                    schedule.add(Reset(this_qubit))
-
-        return schedule
-=======
 """
 Module containing a schedule class for two-tone (qubit) spectroscopy calibration.
 """
@@ -233,7 +93,7 @@
             #The intermediate loop iterates over all frequency values in the frequency batch:
             for freq_indx, spec_pulse_frequency in enumerate(spec_pulse_frequency_values):
                 #reset the clock frequency for the qubit pulse
-                set_frequency = schedule.add(
+                schedule.add(
                     SetClockFrequency(clock=this_clock, clock_freq_new=spec_pulse_frequency),
                     ref_pt='end'
                 )
@@ -277,5 +137,4 @@
                     # update the relaxation for the next batch point
                     schedule.add(Reset(this_qubit))
 
-        return schedule
->>>>>>> 16910b24
+        return schedule