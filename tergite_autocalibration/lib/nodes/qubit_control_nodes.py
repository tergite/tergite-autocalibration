--- conflicted
+++ resolved
@@ -14,10 +14,7 @@
     RamseyAnalysis,
     RamseyDetuningsAnalysis,
 )
-<<<<<<< HEAD
 from tergite_autocalibration.lib.base.node_subclasses import ParametrizedSweepNode
-=======
->>>>>>> 56492257
 from tergite_autocalibration.lib.calibration_schedules.cw_two_nones_spectroscopy import (
     CW_Two_Tones_Spectroscopy,
 )
@@ -39,19 +36,15 @@
 from tergite_autocalibration.lib.calibration_schedules.two_tone_multidim import (
     Two_Tones_Multidim,
 )
-<<<<<<< HEAD
-from tergite_autocalibration.lib.base.node import BaseNode
-=======
 from tergite_autocalibration.lib.calibration_schedules.two_tones_spectroscopy import (
     Two_Tones_Spectroscopy,
 )
-from tergite_autocalibration.lib.node_base import BaseNode
->>>>>>> 56492257
+
+from tergite_autocalibration.lib.base.node import BaseNode
 from tergite_autocalibration.lib.nodes.node_utils import qubit_samples
 from tergite_autocalibration.utils.hardware_utils import set_qubit_LO
 
 
-<<<<<<< HEAD
 class Qubit_01_Spectroscopy_CW_Node(BaseNode):
     measurement_obj = CW_Two_Tones_Spectroscopy
     analysis_obj = QubitSpectroscopyMultidim
@@ -77,25 +70,21 @@
             set_qubit_LO(cluster, qubit, lo_frequency)
 
 
-=======
->>>>>>> 56492257
 class Qubit_01_Spectroscopy_Multidim_Node(BaseNode):
     measurement_obj = Two_Tones_Multidim
     analysis_obj = QubitSpectroscopyMultidim
 
     def __init__(self, name: str, all_qubits: list[str], **node_dictionary):
         super().__init__(name, all_qubits, **node_dictionary)
-        self.redis_field = ["clock_freqs:f01", "spec:spec_ampl_optimal"]
+        self.redis_field = [
+            'clock_freqs:f01', 'spec:spec_ampl_optimal'
+        ]
 
         self.schedule_samplespace = {
             "spec_pulse_amplitudes": {
-<<<<<<< HEAD
-                qubit: np.linspace(50e-4, 50e-4, 1) for qubit in self.all_qubits
-=======
                 qubit: np.linspace(4e-4, 8e-3, 5) for qubit in self.all_qubits
->>>>>>> 56492257
-            },
-            "spec_frequencies": {
+            },
+            'spec_frequencies': {
                 qubit: qubit_samples(qubit) for qubit in self.all_qubits
             },
         }
@@ -107,9 +96,9 @@
 
     def __init__(self, name: str, all_qubits: list[str], **node_dictionary):
         super().__init__(name, all_qubits, **node_dictionary)
-        self.redis_field = ["rxy:amp180"]
-        self.schedule_samplespace = {
-            "mw_amplitudes": {
+        self.redis_field = ['rxy:amp180']
+        self.schedule_samplespace = {
+            'mw_amplitudes': {
                 qubit: np.linspace(0.002, 0.90, 61) for qubit in self.all_qubits
             }
         }
@@ -121,20 +110,17 @@
 
     def __init__(self, name: str, all_qubits: list[str], **node_dictionary):
         super().__init__(name, all_qubits, **node_dictionary)
-        self.redis_field = ["clock_freqs:f01"]
+        self.redis_field = ['clock_freqs:f01']
         self.backup = False
         self.analysis_kwargs = {"redis_field": "clock_freqs:f01"}
         self.schedule_samplespace = {
-            "ramsey_delays": {
+            'ramsey_delays': {
                 qubit: np.arange(4e-9, 2048e-9, 8 * 8e-9) for qubit in self.all_qubits
             },
             "artificial_detunings": {
-<<<<<<< HEAD
-                qubit: np.arange(-0.5, 0.5, 0.2) * 1e6 for qubit in self.all_qubits
-=======
                 qubit: np.arange(-2.1, 2.1, 0.8) * 1e6 for qubit in self.all_qubits
->>>>>>> 56492257
-            },
+            },
+            # },
         }
 
 
@@ -144,58 +130,18 @@
 
     def __init__(self, name: str, all_qubits: list[str], **node_dictionary):
         super().__init__(name, all_qubits, **node_dictionary)
-        self.redis_field = ["clock_freqs:f12"]
+        self.redis_field = ['clock_freqs:f12']
         self.qubit_state = 1
         self.backup = False
         self.analysis_kwargs = {"redis_field": "clock_freqs:f12"}
         self.schedule_samplespace = {
-            "ramsey_delays": {
+            'ramsey_delays': {
                 qubit: np.arange(4e-9, 2048e-9, 8 * 8e-9) for qubit in self.all_qubits
             },
-            "artificial_detunings": {
+            'artificial_detunings': {
                 qubit: np.arange(-2.1, 2.1, 0.8) * 1e6 for qubit in self.all_qubits
-<<<<<<< HEAD
-            },
-        }
-
-
-class Adaptive_Ramsey_Fringes_Node(ParametrizedSweepNode):
-    measurement_obj = Ramsey_fringes
-    analysis_obj = RamseyAnalysis
-
-    def __init__(self, name: str, all_qubits: list[str], **node_dictionary):
-        super().__init__(name, all_qubits, **node_dictionary)
-        self.redis_field = ["clock_freqs:f01"]
-        self.type = "parameterized_sweep"
-        self.backup = False
-        self.post_process_each_iteration = True
-        self.external_parameter_name = "artificial_detuning"
-
-        self.measurement_is_completed = False
-        self.external_parameter_value = 0
-
-        steps = [1, 3, 10, 30, 100]
-        self.node_externals = 2.5 / (50 * np.array(steps) * 20e-9)
-        self.external_iterations = len(self.node_externals)
-
-    @property
-    def samplespace(self):
-        total_duration = 2.5 / self.external_parameter_value
-        cluster_samplespace = {
-            "ramsey_delays": {
-                qubit: np.arange(20e-9, total_duration, 8 * 8e-9)
-                for qubit in self.all_qubits
-            },
-        }
-        return cluster_samplespace
-
-    @property
-    def dimensions(self):
-        return (len(self.samplespace["ramsey_delays"][self.all_qubits[0]]), 1)
-=======
-            },
-        }
->>>>>>> 56492257
+            },
+        }
 
 
 class Motzoi_Parameter_Node(BaseNode):
@@ -204,14 +150,16 @@
 
     def __init__(self, name: str, all_qubits: list[str], **node_dictionary):
         super().__init__(name, all_qubits, **node_dictionary)
-        self.redis_field = ["rxy:motzoi"]
+        self.redis_field = ['rxy:motzoi']
         self.backup = False
         self.motzoi_minima = []
         self.schedule_samplespace = {
-            "mw_motzois": {
+            'mw_motzois': {
                 qubit: np.linspace(-0.4, 0.1, 51) for qubit in self.all_qubits
             },
-            "X_repetitions": {qubit: np.arange(2, 22, 6) for qubit in self.all_qubits},
+            'X_repetitions': {
+                qubit: np.arange(2, 22, 6) for qubit in self.all_qubits
+            }
         }
 
 
@@ -221,20 +169,14 @@
 
     def __init__(self, name: str, all_qubits: list[str], **node_dictionary):
         super().__init__(name, all_qubits, **node_dictionary)
-        self.redis_field = ["rxy:amp180"]
+        self.redis_field = ['rxy:amp180']
         self.backup = False
 
         self.schedule_samplespace = {
             "mw_amplitudes_sweep": {
-<<<<<<< HEAD
-                qubit: np.linspace(-0.03, 0.03, 51) for qubit in self.all_qubits
-            },
-            "X_repetitions": {qubit: np.arange(1, 21, 6) for qubit in self.all_qubits},
-=======
                 qubit: np.linspace(-0.045, 0.045, 40) for qubit in self.all_qubits
             },
             "X_repetitions": {qubit: np.arange(1, 40, 8) for qubit in self.all_qubits},
->>>>>>> 56492257
         }
 
 
@@ -245,13 +187,12 @@
     def __init__(self, name: str, all_qubits: list[str], **node_dictionary):
         super().__init__(name, all_qubits, **node_dictionary)
         self.sweep_range = self.node_dictionary.pop("sweep_range", None)
-        self.redis_field = ["clock_freqs:f12"]
-        self.qubit_state = 1
-
-        self.schedule_samplespace = {
-            "spec_frequencies": {
-                qubit: qubit_samples(qubit, "12", sweep_range=self.sweep_range)
-                for qubit in self.all_qubits
+        self.redis_field = ['clock_freqs:f12']
+        self.qubit_state = 1
+
+        self.schedule_samplespace = {
+            'spec_frequencies': {
+                qubit: qubit_samples(qubit, '12', sweep_range=self.sweep_range) for qubit in self.all_qubits
             }
         }
 
@@ -262,20 +203,17 @@
 
     def __init__(self, name: str, all_qubits: list[str], **node_dictionary):
         super().__init__(name, all_qubits, **node_dictionary)
-        self.redis_field = ["clock_freqs:f12", "spec:spec_ampl_12_optimal"]
+        self.redis_field = [
+            'clock_freqs:f12', 'spec:spec_ampl_12_optimal'
+        ]
         self.qubit_state = 1
 
         self.schedule_samplespace = {
             "spec_pulse_amplitudes": {
-<<<<<<< HEAD
-                qubit: np.linspace(50e-4, 50e-4, 1) for qubit in self.all_qubits
-=======
                 qubit: np.linspace(6e-3, 3e-2, 3) for qubit in self.all_qubits
->>>>>>> 56492257
-            },
-            "spec_frequencies": {
-                qubit: qubit_samples(qubit, transition="12")
-                for qubit in self.all_qubits
+            },
+            'spec_frequencies': {
+                qubit: qubit_samples(qubit, transition='12') for qubit in self.all_qubits
             },
         }
 
@@ -286,15 +224,11 @@
 
     def __init__(self, name: str, all_qubits: list[str], **node_dictionary):
         super().__init__(name, all_qubits, **node_dictionary)
-        self.redis_field = ["r12:ef_amp180"]
+        self.redis_field = ['r12:ef_amp180']
         self.qubit_state = 1
 
         self.schedule_samplespace = {
             "mw_amplitudes": {
-<<<<<<< HEAD
-                qubit: np.linspace(0.002, 0.98, 41) for qubit in self.all_qubits
-=======
                 qubit: np.linspace(0.002, 0.800, 61) for qubit in self.all_qubits
->>>>>>> 56492257
             }
         }