--- conflicted
+++ resolved
@@ -34,14 +34,11 @@
         self.name = name
         self.all_qubits = all_qubits
         self.schedule_keywords = schedule_keywords
-<<<<<<< HEAD
         self.backup = False
         self.redis_field = ["fidelity", "fidelity_error", "leakage", "leakage_error"]
         self.measurement_obj = RandomizedBenchmarkingSSROMeasurement
         self.analysis_obj = RandomizedBenchmarkingSSRONodeAnalysis
         self.qubit_state = 2
-=======
->>>>>>> 8fca8dfb
         self.schedule_keywords = {}
         self.loops = 500
         self.schedule_keywords["loop_repetitions"] = self.loops
