--- conflicted
+++ resolved
@@ -1,5 +1,7 @@
-<<<<<<< HEAD
-=======
+from tergite_autocalibration.tests.utils.env import setup_test_env
+
+setup_test_env()
+
 # This code is part of Tergite
 #
 # (C) Copyright Joel Sandås 2024
@@ -12,7 +14,6 @@
 # copyright notice, and modified files need to carry a notice indicating
 # that they have been altered from the originals.
 
->>>>>>> 01157db7
 from tergite_autocalibration.tests.utils.env import setup_test_env
 
 setup_test_env()
