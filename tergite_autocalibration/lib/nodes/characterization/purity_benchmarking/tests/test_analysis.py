--- conflicted
+++ resolved
@@ -37,13 +37,8 @@
         self.dataset = xr.open_dataset(file_path)
 
     def test_initialization(self):
-<<<<<<< HEAD
         self.analysis = PurityBenchmarkingQubitAnalysis("name", ["purity_fidelity"])
-        self.analysis.process_qubit(self.dataset,"yq06")
-=======
-        self.analysis = PurityBenchmarkingQubitAnalysis("name", ["redis_field"])
-        self.analysis._analyze_qubit(self.dataset, "yq14")
->>>>>>> bd629fbb
+        self.analysis.process_qubit(self.dataset, "yq06")
         # Check that the analysis object has the expected attributes
         self.assertTrue(hasattr(self.analysis, "purity"))
         self.assertTrue(hasattr(self.analysis, "normalized_data_dict"))
@@ -53,11 +48,7 @@
 
     def test_run_fitting(self):
         analysis = PurityBenchmarkingQubitAnalysis("name", ["redis_field"])
-<<<<<<< HEAD
-        analysis.process_qubit(self.dataset,"yq06")
-=======
-        analysis._analyze_qubit(self.dataset, "yq14")
->>>>>>> bd629fbb
+        analysis.process_qubit(self.dataset, "yq06")
         # Verify the average purity result is within the expected range
         self.assertTrue(
             0.7 < np.average(list(analysis.purity_results_dict.values())) < 0.8
@@ -77,15 +68,9 @@
 
     def test_plotter(self):
         analysis = PurityBenchmarkingQubitAnalysis("name", ["redis_field"])
-<<<<<<< HEAD
-        analysis.process_qubit(self.dataset,"yq14")
-    
-            # Trim the dataset to only 5 Cliffords before plotting, same reason as above
-=======
-        analysis._analyze_qubit(self.dataset, "yq14")
+        analysis.process_qubit(self.dataset, "yq14")
 
         # Trim the dataset to only 5 Cliffords before plotting, same reason as above
->>>>>>> bd629fbb
         analysis.number_of_cliffords = analysis.number_of_cliffords[:5]
         for key in analysis.purity_results_dict.keys():
             analysis.purity_results_dict[key] = analysis.purity_results_dict[key][:5]
