# This code is part of Tergite
#
# (C) Copyright Joel Sandås 2024
# (C) Copyright Michele Faucci Giannelli 2024
#
# This code is licensed under the Apache License, Version 2.0. You may
# obtain a copy of this license in the LICENSE.txt file in the root directory
# of this source tree or at http://www.apache.org/licenses/LICENSE-2.0.
#
# Any modifications or derivative works of this code must retain this
# copyright notice, and modified files need to carry a notice indicating
# that they have been altered from the originals.

"""
Module containing classes that model, fit and plot data from the purity benchmarking experiment.
"""
import lmfit
import numpy as np
from matplotlib.axes import Axes

from tergite_autocalibration.lib.base.analysis import (
    BaseAllQubitsAnalysis,
    BaseQubitAnalysis,
)
from tergite_autocalibration.lib.utils.functions import exponential_decay_function
<<<<<<< HEAD
from tergite_autocalibration.utils.dto.qoi import QOI
=======
from tergite_autocalibration.utils.logging import logger
>>>>>>> 376e4690


class ExpDecayModel(lmfit.model.Model):
    """
    Generate an exponential decay model that can be fit to purity benchmarking data.
    """

    def __init__(self, *args, **kwargs):
        super().__init__(exponential_decay_function, *args, **kwargs)

        # Set parameter hints for the fitting process
        self.set_param_hint("A", vary=True)
        self.set_param_hint("B", vary=True, min=0)
        self.set_param_hint("p", vary=True, min=0)

    def guess(self, data, **kws) -> lmfit.parameter.Parameters:
        """
        Generate initial guesses for the model parameters based on the data.
        """
        m = kws.get("m", None)
        if m is None:
            return None

        # Initial guesses
        amplitude_guess = data[0]
        offset_guess = data[-4]
        p_guess = 0.95

        self.set_param_hint("A", value=amplitude_guess)
        self.set_param_hint("B", value=offset_guess)
        self.set_param_hint("p", value=p_guess)

        # Create and return the parameters object with initial guesses
        params = self.make_params()
        return lmfit.models.update_param_vals(params, self.prefix, **kws)


class PurityBenchmarkingQubitAnalysis(BaseQubitAnalysis):
    """
    Analysis that fits an exponential decay function to purity benchmarking data.
    """

    def __init__(self, name, redis_fields):
        super().__init__(name, redis_fields)
        self.fit_results = {}

    def analyse_qubit(self):
        # Identify and store relevant coordinates and initialize data storage
        self.number_cliffords_coord, self.seed_coord = self._identify_coords()
        self.number_of_repetitions = self.dataset.sizes[self.seed_coord]
        self.number_of_cliffords = np.unique(
            self.dataset[self.number_cliffords_coord].values[:-3]
        )

        self.normalized_data_dict = {}
        self.purity_results_dict = {}
        self.fit_n_cliffords, self.fit_y, self.fidelity, self.fit_report = (
            None,
            None,
            None,
            None,
        )

        # Process and normalize the purity data
        self._process_and_normalize_data()
        self._fit_data()

        analysis_succesful = True

        analysis_result = {
            "purity_fidelity": {
                "value": self.fidelity,
                "error": np.nan,
            }
        }

        qoi = QOI(analysis_result, analysis_succesful)

        return qoi

    def _identify_coords(self):
        """
        Identify the coordinates related to the number of Cliffords and seed.
        """
        number_cliffords_coord = None
        seed_coord = None

        for coord in self.dataset.coords:
            if "cliffords" in coord:
                number_cliffords_coord = coord
            elif "seed" in coord:
                seed_coord = coord

        return number_cliffords_coord, seed_coord

    def _process_and_normalize_data(self):
        """
        Process and normalize purity data for each repetition, and calculate the purity per index.
        """
        for repetition_index in range(self.number_of_repetitions):
            measurements = self._get_magnitudes(repetition_index)
            data = measurements[:-3]  # Data excluding calibration points
            calibration_0, calibration_1 = measurements[-3], measurements[-2]

            # Normalize and rotate data
            displacement_vector = calibration_1 - calibration_0
            data_translated_to_zero = data - calibration_0

            rotation_angle = np.angle(displacement_vector)
            rotated_data = data_translated_to_zero * np.exp(-1j * rotation_angle)
            rotated_0 = calibration_0 * np.exp(-1j * rotation_angle)
            rotated_1 = calibration_1 * np.exp(-1j * rotation_angle)
            normalization = (rotated_1 - rotated_0).real
            normalized_data = rotated_data.real / normalization

            # Calculate purity for each acquisition index
            purity_per_index = []
            for i in range(len(normalized_data) // 3):
                # Extract values for the Pauli operators
                x_1, y_1, z_1 = normalized_data[3 * i : 3 * (i + 1)]
                x_exp = 2 * x_1 - 1
                y_exp = 2 * y_1 - 1
                z_exp = 2 * z_1 - 1

                # Calculate purity
                purity_per_index.append(x_exp**2 + y_exp**2 + z_exp**2)

            # Store normalized data and purity results
            self.normalized_data_dict[repetition_index] = normalized_data
            self.purity_results_dict[repetition_index] = purity_per_index

    def _get_magnitudes(self, indx):
        magnitudes = self.S21[self.data_var].isel({self.seed_coord: indx})
        return magnitudes.values.flatten()

    def _fit_data(self):
        """
        Fit the exponential decay model to the averaged purity data.
        """
        # Calculate the average purity across all repetitions
        sum_purity = np.sum(list(self.purity_results_dict.values()), axis=0)
        avg_purity = sum_purity / len(self.purity_results_dict)

        sum = np.sum([arr for arr in self.normalized_data_dict.values()], axis=0)
        self.sum = sum / len(self.normalized_data_dict)

        logger.info(self.sum)
        logger.info(avg_purity)

        # Initialize the exponential decay model
        model = ExpDecayModel()
        n_cliffords = np.array(self.number_of_cliffords)

        # Generate initial parameter guesses and fit the model to the data
        guess = model.guess(data=avg_purity, m=n_cliffords)
        fit_result = model.fit(avg_purity, params=guess, m=n_cliffords)

        # Generate fitted values for plotting
        self.fit_n_cliffords = np.linspace(n_cliffords[0], n_cliffords[-1], 400)
        self.fit_y = model.eval(fit_result.params, m=self.fit_n_cliffords)
        self.fidelity = fit_result.params["p"].value

        # Store fit results and report
        self.fit_results = fit_result
        self.fit_report = fit_result.fit_report()
<<<<<<< HEAD
=======
        logger.info(self.fit_report)

        return [self.fidelity]
>>>>>>> 376e4690

    def plotter(self, ax: Axes):
        """
        Plot the normalized data and fitted exponential decay curve.
        """
        # Plot normalized data for each repetition with low transparency
        for repetition_index, real_values in self.purity_results_dict.items():
            ax.plot(self.number_of_cliffords, real_values, alpha=0.2)
            ax.annotate(
                f"{repetition_index}", (self.number_of_cliffords[-1], real_values[-1])
            )

        # Plot the fitted curve and add labels
        ax.plot(
            self.fit_n_cliffords,
            self.fit_y,
            "ro-",
            lw=2.5,
            label=f"p = {self.fidelity:.3f}",
        )
        ax.plot(
            self.number_of_cliffords,
            self.fit_results.best_fit,
            ls="dashed",
            color="black",
        )
        ax.set_ylabel("Purity")
        ax.set_xlabel("Number of Cliffords")
        ax.grid()


class PurityBenchmarkingNodeAnalysis(BaseAllQubitsAnalysis):
    single_qubit_analysis_obj = PurityBenchmarkingQubitAnalysis

    def __init__(self, name, redis_fields):
        super().__init__(name, redis_fields)<|MERGE_RESOLUTION|>--- conflicted
+++ resolved
@@ -23,11 +23,8 @@
     BaseQubitAnalysis,
 )
 from tergite_autocalibration.lib.utils.functions import exponential_decay_function
-<<<<<<< HEAD
 from tergite_autocalibration.utils.dto.qoi import QOI
-=======
 from tergite_autocalibration.utils.logging import logger
->>>>>>> 376e4690
 
 
 class ExpDecayModel(lmfit.model.Model):
@@ -193,12 +190,6 @@
         # Store fit results and report
         self.fit_results = fit_result
         self.fit_report = fit_result.fit_report()
-<<<<<<< HEAD
-=======
-        logger.info(self.fit_report)
-
-        return [self.fidelity]
->>>>>>> 376e4690
 
     def plotter(self, ax: Axes):
         """
