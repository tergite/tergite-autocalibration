--- conflicted
+++ resolved
@@ -342,14 +342,7 @@
     def __init__(self, name, redis_fields):
         super().__init__(name, redis_fields)
 
-<<<<<<< HEAD
-    def save_plots(self):
-        super().save_plots()
-
-    def save_other_plots(self):
-=======
     def _save_plots(self):
         super()._save_plots()
->>>>>>> 3e6afcf4
         for analysis in self.coupler_analyses:
             analysis.plot_all()