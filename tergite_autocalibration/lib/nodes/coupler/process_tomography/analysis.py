# This code is part of Tergite
#
# (C) Copyright Liangyu Chen 2024
# (C) Copyright Michele Faucci Giannelli 2024
#
# This code is licensed under the Apache License, Version 2.0. You may
# obtain a copy of this license in the LICENSE.txt file in the root directory
# of this source tree or at http://www.apache.org/licenses/LICENSE-2.0.
#
# Any modifications or derivative works of this code must retain this
# copyright notice, and modified files need to carry a notice indicating
# that they have been altered from the originals.

import itertools

import numpy as np
import xarray as xr
from matplotlib import pyplot as plt
from numpy.linalg import inv
from scipy.linalg import norm
from scipy.optimize import minimize
from sklearn.discriminant_analysis import LinearDiscriminantAnalysis
from sklearn.metrics import confusion_matrix

from tergite_autocalibration.config.coupler_config import qubit_types
<<<<<<< HEAD

from ....base.analysis import (
    BaseAllCouplersAnalysis,
    BaseCouplerAnalysis,
    BaseQubitAnalysis,
)
=======
from tergite_autocalibration.lib.base.analysis import BaseAnalysis
>>>>>>> 81ddc061


def mitigate(v, cm_inv):
    u = np.dot(v, cm_inv)

    # print(u,np.sum(u))
    def m(t):
        return norm(u - np.array(t))

    def con(t):
        return t[0] + t[1] + t[2] - 1

    cons = (
        {"type": "eq", "fun": con},
        {"type": "ineq", "fun": lambda t: t[0]},
        {"type": "ineq", "fun": lambda t: t[1]},
        {"type": "ineq", "fun": lambda t: t[2]},
    )
    result = minimize(m, v, method="SLSQP", constraints=cons)
    w = np.abs(np.round(result.x, 10))
    # print(w)
    return w


class ProcessTomographyQubitAnalysis(BaseQubitAnalysis):

    def analyse_qubit(self):
        for coord in self.dataset.coords:
            if f"control_ons" in str(coord):
                self.sweep_coord = coord
            elif f"ramsey_phases" in str(coord):
                self.state_coord = coord
            elif "shot" in str(coord):
                self.shot_coord = coord

        self.independents = np.array(
            [float(val) for val in self.dataset[self.state_coord].values[:-3]]
        )

        self.calibs = self.dataset[self.state_coord].values[-3:]
        self.sweeps = self.dataset.coords[self.sweep_coord]
        self.shots = len(self.dataset[self.shot_coord].values)
        self.fit_results = {}

        # self.testing_group = 0
        self.dynamic = self.dataset.attrs["node"] == "cz_dynamic_phase"
        self.all_magnitudes = []
        for indx, _ in enumerate(self.sweeps):
            # Calculate confusion matrix from calibration shots
            y = np.repeat(self.calibs, self.shots)
            IQ_complex = np.array([])
            for state, _ in enumerate(self.calibs):
                IQ_complex_0 = self.S21[self.data_var].isel(
                    {self.sweep_coord: indx, self.state_coord: -3 + state}
                )
                IQ_complex = np.append(IQ_complex, IQ_complex_0)
            I = IQ_complex.real.flatten()
            Q = IQ_complex.imag.flatten()
            IQ = np.array([I, Q]).T

            lda = LinearDiscriminantAnalysis(solver="svd", store_covariance=True)
            cla = lda.fit(IQ, y)
            y_pred = cla.predict(IQ)

            confusion_matrix(y, y_pred)
            cm_norm = confusion_matrix(y, y_pred, normalize="true")
            cm_inv = inv(cm_norm)
            assignment = np.trace(cm_norm) / len(self.calibs)

            # Classify data shots
            raw_data = self.S21[self.data_var].isel({self.sweep_coord: indx}).values
            raw_shape = raw_data.shape
            I = raw_data.real.flatten()
            Q = raw_data.imag.flatten()
            IQ = np.array([I, Q]).T
            data_y_pred = cla.predict(IQ.reshape(-1, 2))
            data_y_pred = np.transpose(data_y_pred.reshape(raw_shape))
            data_res_shape = list(data_y_pred.shape[:-1])
            data_res_shape.append(len(self.calibs))

            data_res = np.array([])
            for sweep in data_y_pred:
                uniques, counts = np.unique(sweep, return_counts=True)
                raw_prob = [0] * len(self.calibs)
                for state_id, state in enumerate(uniques):
                    raw_prob[int(state)] = counts[state_id] / len(sweep)

                mitigate_prob = mitigate(raw_prob, cm_inv)
                data_res = np.append(data_res, mitigate_prob)
            data_res = data_res.reshape(data_res_shape)
            self.all_magnitudes.append(data_res)
        self.all_magnitudes = np.array(self.all_magnitudes)
        # Fitting the 1 state data
        self.g_magnitudes = self.all_magnitudes[:, :-3, 0]
        self.e_magnitudes = self.all_magnitudes[:, :-3, 1]
        self.f_magnitudes = self.all_magnitudes[:, :-3, 2]

        g_magnitudes_str = ",".join(
            str(element) for element in list(self.g_magnitudes.flatten())
        )

        e_magnitudes_str = ",".join(
            str(element) for element in list(self.e_magnitudes.flatten())
        )
        f_magnitudes_str = ",".join(
            str(element) for element in list(self.f_magnitudes.flatten())
        )

        print(f"{self.g_magnitudes = }")
        print(f"{self.e_magnitudes = }")
        print(f"{self.f_magnitudes = }")
        return [g_magnitudes_str, e_magnitudes_str, f_magnitudes_str]

    def plotter(self, axis):
        state = ["0", "1", "2"]
        states = list(itertools.product(state, state))
        states = [state[0] + state[1] for state in states]

        label = ["Reset Off", "Reset On"]
        name = "Reset"
        x = range(len(label))
        marker = [".", "*", "v", "s"]
        colors = plt.get_cmap("RdBu_r")(np.linspace(0.2, 0.8, len(x)))

        for index, magnitude in enumerate(self.all_magnitudes):
            axis.plot(
                self.independents,
                magnitude[:-3, 0],
                f"{marker[0]}",
            )

            axis.plot(
                self.independents,
                magnitude[:-3, 1],
                f"{marker[1]}",
            )
            axis.plot(
                self.independents,
                magnitude[:-3, 2],
                f"{marker[2]}",
            )

        axis.set_xlim([self.independents[0], self.independents[-1]])
        axis.legend(loc="upper right")
        axis.set_ylim(-0.01, 1.01)
        axis.set_xlabel("State")
        axis.set_ylabel("Population")
        axis.set_xticklabels(states)
        axis.set_title(
            f"{name} Calibration - {qubit_types[self.qubit]} Qubit {self.qubit[1:]}"
        )


class ProcessTomographyCouplerAnalysis(BaseCouplerAnalysis):
    def __init__(self, name, redis_fields):
        super().__init__(name, redis_fields)
        self.data_path = ""
        self.q1 = ""
        self.q2 = ""
        pass

    def analyze_coupler(self) -> list[float, float, float]:
        self.fit_results = {}

        q1_data_var = [
            data_var
            for data_var in self.dataset.data_vars
            if self.name_qubit_1 in data_var
        ]
        ds1 = self.dataset[q1_data_var]
        matching_coords = [coord for coord in ds1.coords if self.name_qubit_1 in coord]
        if matching_coords:
            selected_coord_name = matching_coords[0]
            ds1 = ds1.sel({selected_coord_name: slice(None)})

        self.q1 = ProcessTomographyQubitAnalysis(self.name, self.redis_fields)
        res1 = self.q1.process_qubit(ds1, q1_data_var[0])

        q2_data_var = [
            data_var
            for data_var in self.dataset.data_vars
            if self.name_qubit_2 in data_var
        ]
        ds2 = self.dataset[q2_data_var]
        matching_coords = [coord for coord in ds2.coords if self.name_qubit_2 in coord]
        if matching_coords:
            selected_coord_name = matching_coords[0]
            ds2 = ds2.sel({selected_coord_name: slice(None)})

        self.q2 = ProcessTomographyQubitAnalysis(self.name, self.redis_fields)
        res2 = self.q2.process_qubit(ds2, q2_data_var[0])

        return res1

    def plotter(self, primary_axis, secondary_axis):
        self.q1.plotter(primary_axis)
        self.q2.plotter(secondary_axis)


class ProcessTomographyNodeAnalysis(BaseAllCouplersAnalysis):
    single_coupler_analysis_obj = ProcessTomographyCouplerAnalysis

    def __init__(self, name, redis_fields):
        super().__init__(name, redis_fields)

    def save_plots(self):
        super().save_plots()<|MERGE_RESOLUTION|>--- conflicted
+++ resolved
@@ -23,17 +23,11 @@
 from sklearn.metrics import confusion_matrix
 
 from tergite_autocalibration.config.coupler_config import qubit_types
-<<<<<<< HEAD
-
-from ....base.analysis import (
+from tergite_autocalibration.lib.base.analysis import(
     BaseAllCouplersAnalysis,
     BaseCouplerAnalysis,
     BaseQubitAnalysis,
 )
-=======
-from tergite_autocalibration.lib.base.analysis import BaseAnalysis
->>>>>>> 81ddc061
-
 
 def mitigate(v, cm_inv):
     u = np.dot(v, cm_inv)
