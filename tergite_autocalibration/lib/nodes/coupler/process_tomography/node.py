# This code is part of Tergite
#
# (C) Copyright Liangyu Chen 2024
# (C) Copyright Michele Faucci Giannelli 2024
#
# This code is licensed under the Apache License, Version 2.0. You may
# obtain a copy of this license in the LICENSE.txt file in the root directory
# of this source tree or at http://www.apache.org/licenses/LICENSE-2.0.
#
# Any modifications or derivative works of this code must retain this
# copyright notice, and modified files need to carry a notice indicating
# that they have been altered from the originals.

import numpy as np

<<<<<<< HEAD
from .analysis import (
    ProcessTomographyNodeAnalysis,
=======
from tergite_autocalibration.lib.base.node import BaseNode
from tergite_autocalibration.lib.nodes.coupler.process_tomography.analysis import (
    ProcessTomographyAnalysis,
>>>>>>> 81ddc061
)
from tergite_autocalibration.lib.nodes.coupler.process_tomography.measurement import (
    Process_Tomography,
)


class ProcessTomographySSRONode(BaseNode):
    measurement_obj = Process_Tomography
    analysis_obj = ProcessTomographyNodeAnalysis
    coupler_qois = [
        "pop_g",
        "pop_e",
        "pop_f",
    ]

    def __init__(
        self, name: str, all_qubits: list[str], couplers: list[str], **node_dictionary
    ):
        super().__init__(name, all_qubits, **node_dictionary)
        self.name = name
        self.all_qubits = all_qubits
        self.couplers = couplers
        self.edges = couplers
        self.coupler = couplers[0]
        self.coupled_qubits = couplers[0].split(sep="_")
        self.qubit_state = 2
        self.testing_group = 0  # The edge group to be tested. 0 means all edges.
        self.schedule_samplespace = {
            "control_ons": {coupler: range(9) for coupler in self.couplers},
            "ramsey_phases": {
                coupler: np.append(range(16), [0, 1, 2]) for coupler in self.couplers
            },
        }<|MERGE_RESOLUTION|>--- conflicted
+++ resolved
@@ -13,14 +13,9 @@
 
 import numpy as np
 
-<<<<<<< HEAD
-from .analysis import (
-    ProcessTomographyNodeAnalysis,
-=======
 from tergite_autocalibration.lib.base.node import BaseNode
 from tergite_autocalibration.lib.nodes.coupler.process_tomography.analysis import (
-    ProcessTomographyAnalysis,
->>>>>>> 81ddc061
+    ProcessTomographyNodeAnalysis,
 )
 from tergite_autocalibration.lib.nodes.coupler.process_tomography.measurement import (
     Process_Tomography,
