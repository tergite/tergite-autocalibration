--- conflicted
+++ resolved
@@ -243,22 +243,6 @@
             ]
             if matching_coords:
                 selected_coord_name = matching_coords[0]
-<<<<<<< HEAD
-                ds1 = ds1.sel(
-                    {selected_coord_name: slice(None)}
-                )
-                ds1 = ds1.sel({self.current_coord: current})       
-            #print(type(sliced_dataset))
-            #print(sliced_dataset.dims)
-            #print(sliced_dataset.coords)
-            #sliced_dataset = sliced_dataset.drop_vars(self.current_coord)
-            #print("Dimensions after slicing:", sliced_dataset.dims)
-            #print("Coordinates after slicing:", sliced_dataset.coords)
-
-
-            q1 = FrequencyVsAmplitudeQ1Analysis(self.name, self.redis_fields, self.frequency_values, self.amplitude_values)
-            q1Res = q1.process_qubit(ds1, q1_data_var[0])
-=======
                 ds1 = ds1.sel({selected_coord_name: slice(None)})
                 ds1 = ds1.sel({self.current_coord: current})
             # print(type(sliced_dataset))
@@ -274,8 +258,7 @@
                 self.frequency_values,
                 self.amplitude_values,
             )
-            q1Res = q1._analyze_qubit(ds1, q1_data_var[0])
->>>>>>> bd629fbb
+            q1Res = q1.process_qubit(ds1, q1_data_var[0])
 
             q2_data_var = [
                 data_var
@@ -288,15 +271,6 @@
             ]
             if matching_coords:
                 selected_coord_name = matching_coords[0]
-<<<<<<< HEAD
-                ds2 = ds2.sel(
-                    {selected_coord_name: slice(None)}
-                ) 
-                ds2 = ds2.sel({self.current_coord: current})       
-
-            q2 = FrequencyVsAmplitudeQ2Analysis(self.name, self.redis_fields, self.frequency_values, self.amplitude_values)
-            q2Res = q2.process_qubit(ds2, q2_data_var[0])
-=======
                 ds2 = ds2.sel({selected_coord_name: slice(None)})
                 ds2 = ds2.sel({self.current_coord: current})
 
@@ -306,8 +280,7 @@
                 self.frequency_values,
                 self.amplitude_values,
             )
-            q2Res = q2._analyze_qubit(ds2, q2_data_var[0])
->>>>>>> bd629fbb
+            q2Res = q2.process_qubit(ds2, q2_data_var[0])
 
             c = CombinedFrequencyVsAmplitudeAnalysis(q1Res, q2Res)
             results.append([c, current])
