--- conflicted
+++ resolved
@@ -61,15 +61,9 @@
     freqs = ds[f"cz_pulse_frequenciesq14_q15"].values  # MHz
     amps = ds[f"cz_pulse_amplitudesq14_q15"].values  # uA
     q14Ana = FrequencyVsAmplitudeQ1Analysis("name", ["redis_field"], freqs, amps)
-<<<<<<< HEAD
-    q14Res = q14Ana.process_qubit(d14,"yq14")
+    q14Res = q14Ana.process_qubit(d14, "yq14")
     q15Ana = FrequencyVsAmplitudeQ2Analysis("name", ["redis_field"], freqs, amps)
-    q15Res = q15Ana.process_qubit(d15,"yq15")
-=======
-    q14Res = q14Ana._analyze_qubit(d14, "yq14")
-    q15Ana = FrequencyVsAmplitudeQ2Analysis("name", ["redis_field"], freqs, amps)
-    q15Res = q15Ana._analyze_qubit(d15, "yq15")
->>>>>>> bd629fbb
+    q15Res = q15Ana.process_qubit(d15, "yq15")
     c1 = CombinedFrequencyVsAmplitudeAnalysis(q14Res, q15Res)
 
     dataset_path = Path(__file__).parent / "data" / "dataset_bad_quality_freq_amp.hdf5"
@@ -81,15 +75,9 @@
     freqs_bad = ds[f"cz_pulse_frequenciesq14_q15"].values  # MHz
     amps_bad = ds[f"cz_pulse_amplitudesq14_q15"].values  # uA
     q14Ana = FrequencyVsAmplitudeQ1Analysis("name", ["redis_field"], freqs, amps)
-<<<<<<< HEAD
-    q14Res = q14Ana.process_qubit(d14,"yq14")
+    q14Res = q14Ana.process_qubit(d14, "yq14")
     q15Ana = FrequencyVsAmplitudeQ2Analysis("name", ["redis_field"], freqs, amps)
-    q15Res = q15Ana.process_qubit(d15,"yq15")
-=======
-    q14Res = q14Ana._analyze_qubit(d14, "yq14")
-    q15Ana = FrequencyVsAmplitudeQ2Analysis("name", ["redis_field"], freqs, amps)
-    q15Res = q15Ana._analyze_qubit(d15, "yq15")
->>>>>>> bd629fbb
+    q15Res = q15Ana.process_qubit(d15, "yq15")
     c2 = CombinedFrequencyVsAmplitudeAnalysis(q14Res, q15Res)
 
     dataset_path = (
@@ -103,15 +91,9 @@
     freqs_2 = ds[f"cz_pulse_frequenciesq14_q15"].values  # MHz
     amps_2 = ds[f"cz_pulse_amplitudesq14_q15"].values  # uA
     c14 = FrequencyVsAmplitudeQ1Analysis("name", ["redis_field"], freqs_2, amps_2)
-<<<<<<< HEAD
-    q14Res = c14.process_qubit(d14,"yq14")
+    q14Res = c14.process_qubit(d14, "yq14")
     c15 = FrequencyVsAmplitudeQ2Analysis("name", ["redis_field"], freqs_2, amps_2)
-    q15Res = c15.process_qubit(d15,"yq15")
-=======
-    q14Res = c14._analyze_qubit(d14, "yq14")
-    c15 = FrequencyVsAmplitudeQ2Analysis("name", ["redis_field"], freqs_2, amps_2)
-    q15Res = c15._analyze_qubit(d15, "yq15")
->>>>>>> bd629fbb
+    q15Res = c15.process_qubit(d15, "yq15")
     c3 = CombinedFrequencyVsAmplitudeAnalysis(q14Res, q15Res)
 
     list_of_results = [(c1, 0.1), (c2, 0.2), (c3, 0.3)]
@@ -230,13 +212,8 @@
     setup_data_mutliple_files: tuple[xr.Dataset, ndarray, ndarray]
 ):
     ds, freqs, amps = setup_data_mutliple_files
-<<<<<<< HEAD
-    a = CZParametrisationFixDurationCouplerAnalysis("name",["redis_fields"])
+    a = CZParametrisationFixDurationCouplerAnalysis("name", ["redis_fields"])
     a.process_coupler(ds, "q06_q07")
-=======
-    a = CZParametrisationFixDurationCouplerAnalysis("name", ["redis_fields"])
-    a._analyze_coupler(ds, "q06_q07")
->>>>>>> bd629fbb
 
     assert a.opt_index == 1
     assert a.opt_freq == (freqs[18] + freqs[19]) / 2
