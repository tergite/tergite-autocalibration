# This code is part of Tergite
#
# (C) Copyright Eleftherios Moschandreou 2023, 2024
# (C) Copyright Michele Faucci Giannelli 2024
#
# This code is licensed under the Apache License, Version 2.0. You may
# obtain a copy of this license in the LICENSE.txt file in the root directory
# of this source tree or at http://www.apache.org/licenses/LICENSE-2.0.
#
# Any modifications or derivative works of this code must retain this
# copyright notice, and modified files need to carry a notice indicating
# that they have been altered from the originals.

import matplotlib.patches as mpatches
import matplotlib.pyplot as plt
import numpy as np
from numpy.polynomial.polynomial import Polynomial

from tergite_autocalibration.lib.base.analysis import (
    BaseAllCouplersAnalysis,
    BaseCouplerAnalysis,
    BaseQubitAnalysis,
)
from tergite_autocalibration.lib.nodes.qubit_control.spectroscopy.analysis import (
    QubitSpectroscopyAnalysis,
)
from tergite_autocalibration.utils.logging import logger


class QubitAnalysisForCouplerSpectroscopy(BaseQubitAnalysis):
    def __init__(self, name, redis_fields):
        super().__init__(name, redis_fields)
        self.root_frequencies = []

    def reject_outliers(self, data, m=4):
        d = np.abs(data - np.median(data))
        mdev = np.median(d)
        s = d / mdev if mdev else np.zeros(len(d))
        return np.array(s > m)

    def analyse_qubit(self) -> list[float, float]:
        logger.info("Running QubitAnalysisForCouplerSpectroscopy")

        for coord in self.dataset[self.data_var].coords:
            if "frequencies" in coord:
                self.frequencies = coord
            elif "currents" in coord:
                self.currents = coord
                self.current_coord = coord

        self.dc_currents = self.dataset[self.currents]
        self.detected_frequencies = []
        self.detected_currents = []
        for i, current in enumerate(self.dc_currents.values):
            ds = self.dataset.sel({self.current_coord: current})

            # Optionally drop the 'dc_currentsq09_q10' if it's not needed
            for coord in self.magnitudes.coords:
                if "dc_currents" in coord:
                    ds = ds.drop_vars(coord)

            freq_analysis = QubitSpectroscopyAnalysis(self.name, "")
            qoi = freq_analysis.process_qubit(ds, self.data_var)
            qubit_frequency = qoi.analysis_result["clock_freqs:f01"]["value"]
            if not np.isnan(qubit_frequency):
                self.detected_frequencies.append(qubit_frequency)
                self.detected_currents.append(current)

        distances = np.abs(np.gradient(self.detected_frequencies))
        # the reject_outliers array has True at gradient discontinuities
        array_splits = self.reject_outliers(distances).nonzero()[0] + 1
        frequency_splits = np.split(self.detected_frequencies, array_splits)
        currents_splits = np.split(self.detected_currents, array_splits)
        split_data = zip(currents_splits, frequency_splits)
        roots = []
        root_frequencies = []
        for split_currents, split_frequencies in split_data:
            if len(split_frequencies) > 4:
                coupler_fit = Polynomial.fit(split_currents, split_frequencies, 4)
                # fit_currents = np.linspace(split_currents[0], split_currents[-1], 100)
                root = np.mean(np.real(coupler_fit.roots()))
                roots.append(root)
                root_frequencies.append(coupler_fit(root))
        if len(roots) == 0:
<<<<<<< HEAD
            print("No Roots Found, returning zero current")
            return [0, 0]
=======
            logger.info("No Roots Found, returning zero current")
            return [0]
>>>>>>> 376e4690
        I0 = roots[np.argmin(np.abs(roots))]
        I1 = roots[np.argmax(np.abs(roots))]
        DeltaI = I1 - I0
        possible_I = np.array([0.4 * DeltaI + I0, 0.4 * DeltaI - I0])
        self.parking_I = possible_I[np.argmin(np.abs(possible_I))]
        self.roots = roots
        self.root_frequencies = root_frequencies
        return [self.parking_I, DeltaI]

    def plotter(self, ax: plt.Axes):
        self.magnitudes[self.data_var].plot(ax=ax, x=self.frequencies)
        ax.scatter(self.detected_frequencies, self.detected_currents, s=52, c="red")

        if self.root_frequencies:
            ax.scatter(
                self.root_frequencies, self.roots, s=64, c="black", label=r"$\Phi_0$"
            )
        if hasattr(self, "parking_I"):
            label = "{:4.5f}".format(self.parking_I)
            ax.axhline(
                self.parking_I,
                lw=5,
                ls="dashed",
                c="orange",
                label=f"parking current = {label}",
            )

        ax.legend()  # Add legend to the plot

        # Customize plot as needed
        handles, labels = ax.get_legend_handles_labels()
        patch = mpatches.Patch(color="red", label=f"{self.qubit}")
        handles.append(patch)
        ax.legend(handles=handles, fontsize="small")


class CouplerSpectroscopyAnalysis(BaseCouplerAnalysis):
    def __init__(self, name, redis_fields):
        super().__init__(name, redis_fields)
        self.q1_analysis = None
        self.q2_analysis = None

    def analyze_coupler(self):
        for coord in self.dataset[self.data_var].coords:
            if "frequencies" in coord:
                self.frequencies = coord
            elif "currents" in coord:
                self.currents = coord
                self.current_coord = coord

        self.q1_analysis = QubitAnalysisForCouplerSpectroscopy(
            self.name, self.redis_fields
        )
        self.q2_analysis = QubitAnalysisForCouplerSpectroscopy(
            self.name, self.redis_fields
        )

        q1_data_var = [
            data_var
            for data_var in self.dataset.data_vars
            if self.name_qubit_1 in data_var
        ]
        ds1 = self.dataset[q1_data_var]
        q1result = self.q1_analysis.process_qubit(ds1, q1_data_var[0])

        q2_data_var = [
            data_var
            for data_var in self.dataset.data_vars
            if self.name_qubit_2 in data_var
        ]
        ds2 = self.dataset[q2_data_var]
        self.q2_analysis.process_qubit(ds2, q2_data_var[0])

        return q1result

    def plotter(self, primary_axis, secondary_axis):
        self.q1_analysis.plotter(primary_axis)
        self.q2_analysis.plotter(secondary_axis)


class CouplerSpectroscopyNodeAnalysis(BaseAllCouplersAnalysis):
    single_coupler_analysis_obj = CouplerSpectroscopyAnalysis

    def __init__(self, name, redis_fields):
        super().__init__(name, redis_fields)<|MERGE_RESOLUTION|>--- conflicted
+++ resolved
@@ -82,13 +82,8 @@
                 roots.append(root)
                 root_frequencies.append(coupler_fit(root))
         if len(roots) == 0:
-<<<<<<< HEAD
-            print("No Roots Found, returning zero current")
+            logger.info("No Roots Found, returning zero current")
             return [0, 0]
-=======
-            logger.info("No Roots Found, returning zero current")
-            return [0]
->>>>>>> 376e4690
         I0 = roots[np.argmin(np.abs(roots))]
         I1 = roots[np.argmax(np.abs(roots))]
         DeltaI = I1 - I0
