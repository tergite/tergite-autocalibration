# This code is part of Tergite
#
# (C) Copyright Eleftherios Moschandreou 2023, 2024
# (C) Copyright Stefan Hill 2024
# (C) Copyright Michele Faucci Giannelli 2024
#
# This code is licensed under the Apache License, Version 2.0. You may
# obtain a copy of this license in the LICENSE.txt file in the root directory
# of this source tree or at http://www.apache.org/licenses/LICENSE-2.0.
#
# Any modifications or derivative works of this code must retain this
# copyright notice, and modified files need to carry a notice indicating
# that they have been altered from the originals.

import matplotlib.patches as mpatches
import numpy as np
from numpy.linalg import inv
from sklearn.discriminant_analysis import LinearDiscriminantAnalysis
from sklearn.metrics import ConfusionMatrixDisplay, confusion_matrix

from tergite_autocalibration.config.globals import REDIS_CONNECTION
from tergite_autocalibration.lib.base.analysis import (
    BaseAllQubitsAnalysis,
    BaseQubitAnalysis,
)
from tergite_autocalibration.tools.mss.convert import structured_redis_storage


class OptimalROAmplitudeQubitAnalysis(BaseQubitAnalysis):

    def __init__(self, name, redis_fields):
        super().__init__(name, redis_fields)
        self.fit_results = {}

    def analyse_qubit(self):
<<<<<<< HEAD
        for coord in self.S21[self.data_var].coords:
            if "amplitudes" in coord:
                self.amplitude_coord = coord
                self.amplitudes = self.S21.coords[coord]
            elif "state" in coord:
                self.state_coord = coord
                self.unique_qubit_states = self.S21[coord].values
            elif "loops" in coord:
                self.loop_coord = coord
            else:
                raise ValueError("Coordinate not found in dataset")

        self.S21 = self.S21.stack(shots=[self.loop_coord, self.state_coord])
        self.qubit_states = self.S21[self.state_coord].values
=======
        self.amplitude_coord = self._get_coord("amplitudes")
        self.state_coord = self._get_coord("state")
        self.loop_coord = self._get_coord("loops")

        self.S21_stacked = self.S21.stack(shots=[self.loop_coord, self.state_coord])
        self.qubit_states = self.S21_stacked[self.state_coord].values
        self.amplitudes = self.S21_stacked.coords[self.amplitude_coord]
>>>>>>> 6db59ff0
        self.fit_results = {}

    def IQ(self, index: int):
        """Extracts I/Q components from the dataset at a given index."""
<<<<<<< HEAD

        IQ_complex = self.S21[self.data_var].isel(
            {self.amplitude_coord: index}
=======
        IQ_complex = self.S21_stacked[self.data_var].isel(
            {self.amplitude_coord: [index]}
>>>>>>> 6db59ff0
        )  # Use `.isel()` to index correctly
        I = IQ_complex.real.values
        Q = IQ_complex.imag.values
        return np.array([I, Q]).T

    def run_initial_fitting(self):
        self.fidelities = []
        self.cms = []

        y = self.qubit_states

        self.lda = LinearDiscriminantAnalysis(solver="svd", store_covariance=True)

        for index, ro_amplitude in enumerate(self.amplitudes):
            iq = self.IQ(index)
            y_pred = self.lda.fit(iq, y).predict(iq)

            cm_norm = confusion_matrix(y, y_pred, normalize="true")
            assignment = np.trace(cm_norm) / len(self.unique_qubit_states)
            # if self.qubit == "q06":
            #     breakpoint()
            self.fidelities.append(assignment)
            self.cms.append(cm_norm)

        self.optimal_index = np.argmax(self.fidelities)
        print("WARNING CHANGING OPTOMAL INDEX")
        self.optimal_index = 40

        self.optimal_amplitude = self.amplitudes.values[self.optimal_index]
        self.optimal_inv_cm = inv(self.cms[self.optimal_index])

        return

    def primary_plotter(self, ax):
        ax.set_xlabel("RO amplitude")
        ax.set_ylabel("assignment fidelity")
        ax.plot(self.amplitudes, self.fidelities)
        ax.plot(self.optimal_amplitude, self.fidelities[self.optimal_index], "*", ms=14)
        ax.grid()

    def _plot(self, primary_axis, secondary_axes):
        self.plotter(
            primary_axis, secondary_axes
        )  # Assuming node_analysis object is available

        # Customize plot as needed
        handles, labels = primary_axis.get_legend_handles_labels()
        patch = mpatches.Patch(color="red", label=f"{self.qubit}")
        handles.append(patch)
        primary_axis.legend(handles=handles, fontsize="small")


class OptimalROTwoStateAmplitudeQubitAnalysis(OptimalROAmplitudeQubitAnalysis):
    def __init__(self, name, redis_fields):
        super().__init__(name, redis_fields)

    def analyse_qubit(self):
        super().analyse_qubit()
        self.run_initial_fitting()
        inv_cm_str = ",".join(
            str(element) for element in list(self.optimal_inv_cm.flatten())
        )

        y = self.qubit_states

        optimal_IQ = self.IQ(self.optimal_index)
        optimal_y = self.lda.fit(optimal_IQ, y).predict(optimal_IQ)

        # determining the discriminant line from the canonical form Ax + By + intercept = 0
        A = self.lda.coef_[0][0]
        B = self.lda.coef_[0][1]
        self.centers = self.lda.means_
        intercept = self.lda.intercept_
        self.lamda = -A / B
        theta_rad = np.arctan(self.lamda)
        theta = np.rad2deg(np.arctan(self.lamda))
        threshold = np.abs(intercept) / np.sqrt(A**2 + B**2)
        self.threshold = threshold[0]

        self.y_intecept = -intercept / B

        self.x_space = np.linspace(optimal_IQ[:, 0].min(), optimal_IQ[:, 0].max(), 100)

        true_positives = y == optimal_y
        tp0 = true_positives[y == 0]
        tp1 = true_positives[y == 1]
        IQ0 = optimal_IQ[y == 0]  # IQ when sending 0
        IQ1 = optimal_IQ[y == 1]  # IQ when sending 1

        rotation_angle = np.pi / 2 - theta_rad
        rotation_matrix = np.array(
            [
                [np.cos(rotation_angle), -np.sin(rotation_angle)],
                [np.sin(rotation_angle), np.cos(rotation_angle)],
            ]
        )
        mirror_rotation = np.array(
            [
                [np.cos(np.pi), -np.sin(np.pi)],
                [np.sin(np.pi), np.cos(np.pi)],
            ]
        )

        translated_IQ = optimal_IQ - np.array([0, self.y_intecept[0]])
        rotated_IQ = translated_IQ @ rotation_matrix.T
        # self.y_limits = (optimal_IQ[:, 1].min(), optimal_IQ[:, 1].max())

        # translate point so the y_intecept becomes the origin
        translated_IQ0 = translated_IQ[y == 0]
        translated_IQ1 = translated_IQ[y == 1]
        # @ is the matrix multiplication operator
        rotated_IQ0 = translated_IQ0 @ rotation_matrix.T
        rotated_IQ1 = translated_IQ1 @ rotation_matrix.T

        threshold_direction = theta_rad - np.pi / 2
        center_rotated_I_0 = np.mean(rotated_IQ0[:, 0])
<<<<<<< HEAD

        # probably there is a more elegant solution
=======
>>>>>>> 6db59ff0
        if center_rotated_I_0 > 0:
            rotation_angle = rotation_angle + np.pi
            threshold_direction = threshold_direction + np.pi
            rotated_IQ0 = rotated_IQ0 @ mirror_rotation.T
            rotated_IQ1 = rotated_IQ1 @ mirror_rotation.T
            rotated_IQ = rotated_IQ @ mirror_rotation.T

<<<<<<< HEAD
        # self.threshold_point = self.threshold * np.array(
        #     [np.cos(threshold_direction), np.sin(threshold_direction)]
        # )
=======
        self.threshold_point = self.threshold * np.array(
            [np.cos(threshold_direction), np.sin(threshold_direction)]
        )
>>>>>>> 6db59ff0
        self.rotated_IQ0_tp = rotated_IQ0[tp0]  # True Positive when sending 0
        self.rotated_IQ0_fp = rotated_IQ0[~tp0]
        self.rotated_IQ1_tp = rotated_IQ1[tp1]  # True Positive when sending 1
        self.rotated_IQ1_fp = rotated_IQ1[~tp1]
        self.IQ0_tp = IQ0[tp0]  # True Positive when sending 0
        self.IQ0_fp = IQ0[~tp0]
        self.IQ1_tp = IQ1[tp1]  # True Positive when sending 1
        self.IQ1_fp = IQ1[~tp1]

        self.rotated_y_limits = (rotated_IQ[:, 1].min(), rotated_IQ[:, 1].max())
        self.y_limits = (optimal_IQ[:, 1].min(), optimal_IQ[:, 1].max())

        self.rotation_angle = rotation_angle
        self.rotation_angle_degrees = np.rad2deg(rotation_angle)
<<<<<<< HEAD
        print(f"{self.qubit}.measure.acq_rotation = {self.rotation_angle_degrees}")
        # print(f"{self.qubit}.measure.acq_threshold = {self.threshold}")

        print("WARNING 0 threshold on return")
        return [self.optimal_amplitude, self.rotation_angle_degrees, 0]
=======

        return [self.optimal_amplitude, self.rotation_angle_degrees, self.threshold]
>>>>>>> 6db59ff0

    def plotter(self, ax, secondary_axes):
        self.primary_plotter(ax)

        iq_axis = secondary_axes[0]
        iq_axis.axis("equal")
        mark_size = 40
        iq_axis.scatter(
            self.centers[:, 0],
            self.centers[:, 1],
            s=2 * mark_size,
            color="orange",
            zorder=10,
        )
        iq_axis.scatter(
            0,
            self.y_intecept,
            s=2 * mark_size,
            marker="P",
            color="black",
            zorder=11,
        )

        iq_axis.plot(
            self.x_space,
            self.lamda * self.x_space + self.y_intecept,
            lw=2,
            label=f"angle: {self.rotation_angle_degrees:0.1f}",
        )
        iq_axis.plot(
            [0, self.threshold_point[0]],
            [0, self.threshold_point[1]],
            lw=3,
            color="magenta",
            label=f"threshold: {self.threshold:0.4f}",
        )
        iq_axis.scatter(
            self.IQ0_tp[:, 0],
            self.IQ0_tp[:, 1],
            marker=".",
            s=mark_size,
            color="blue",
            label="send 0 and read 0",
        )
        iq_axis.scatter(
            self.IQ0_fp[:, 0],
            self.IQ0_fp[:, 1],
            marker="x",
            s=mark_size,
            color="dodgerblue",
        )
        iq_axis.scatter(
            self.IQ1_tp[:, 0],
            self.IQ1_tp[:, 1],
            marker=".",
            s=mark_size,
            color="red",
            label="send 1 and read 1",
        )
        iq_axis.scatter(
            self.IQ1_fp[:, 0],
            self.IQ1_fp[:, 1],
            marker="x",
            s=mark_size,
            color="orange",
        )
        iq_axis.set_ylim(*self.y_limits)
        iq_axis.legend()
        iq_axis.axhline(0, color="black")
        iq_axis.axvline(0, color="black")
        rotated_iq_axis = secondary_axes[1]
        rotated_iq_axis.axis("equal")
        rotated_iq_axis.scatter(
            self.rotated_IQ0_tp[:, 0],
            self.rotated_IQ0_tp[:, 1],
            marker=".",
            s=mark_size,
            color="blue",
            label="send 0 and read 0",
        )
        rotated_iq_axis.scatter(
            self.rotated_IQ0_fp[:, 0],
            self.rotated_IQ0_fp[:, 1],
            marker="x",
            s=mark_size,
            color="dodgerblue",
        )
        rotated_iq_axis.scatter(
            self.rotated_IQ1_tp[:, 0],
            self.rotated_IQ1_tp[:, 1],
            marker=".",
            s=mark_size,
            color="red",
            label="send 1 and read 1",
        )
        rotated_iq_axis.scatter(
            self.rotated_IQ1_fp[:, 0],
            self.rotated_IQ1_fp[:, 1],
            marker="x",
            s=mark_size,
            color="orange",
        )
        rotated_iq_axis.set_ylim(*self.rotated_y_limits)
        rotated_iq_axis.legend()
        rotated_iq_axis.axhline(0, color="black")
        rotated_iq_axis.axvline(0, color="black")

        # cm_axis = secondary_axes[1]
        # optimal_confusion_matrix = self.cms[self.optimal_index]
        # disp = ConfusionMatrixDisplay(confusion_matrix=optimal_confusion_matrix)
        # disp.plot(ax=cm_axis)

    def update_redis_trusted_values(self, node: str, this_element: str):
        """
        TODO: This method is a temporary solution to store the discriminator until we switch to ThresholdedAcquisition
        Args:
            node: The parent node
            this_element: Name of the qubit e.g. 'q12'

        Returns:

        """
        super().update_redis_trusted_values(node, this_element)

        # We read coefficients and intercept from the lda model
        coef_0_ = str(float(self.lda.coef_[0][0]))
        coef_1_ = str(float(self.lda.coef_[0][1]))
        intercept_ = str(float(self.lda.intercept_[0]))

        # We update the values in redis
        REDIS_CONNECTION.hset(f"transmons:{this_element}", "lda_coef_0", coef_0_)
        REDIS_CONNECTION.hset(f"transmons:{this_element}", "lda_coef_1", coef_1_)
        REDIS_CONNECTION.hset(f"transmons:{this_element}", "lda_intercept", intercept_)

        # We also update the values in the redis standard storage
        structured_redis_storage("lda_coef_0", this_element.strip("q"), coef_0_)
        structured_redis_storage("lda_coef_1", this_element.strip("q"), coef_1_)
        structured_redis_storage("lda_intercept", this_element.strip("q"), intercept_)


class OptimalROThreeStateAmplitudeQubitAnalysis(OptimalROAmplitudeQubitAnalysis):
    def __init__(self, name, redis_fields):
        super().__init__(name, redis_fields)

    def analyse_qubit(self):
        super().analyse_qubit()
        self.run_initial_fitting()
        inv_cm_str = ",".join(
            str(element) for element in list(self.optimal_inv_cm.flatten())
        )

        y = self.qubit_states

        optimal_IQ = self.IQ(self.optimal_index)
        optimal_y = self.lda.fit(optimal_IQ, y).predict(optimal_IQ)

        self.boundary = ThreeClassBoundary(self.lda)
        self.centroid_I = self.boundary.centroid[0]
        self.centroid_Q = self.boundary.centroid[1]
        self.omega_01 = self.boundary.omega_01
        self.omega_12 = self.boundary.omega_12
        self.omega_20 = self.boundary.omega_20

        true_positives = y == optimal_y
        tp0 = true_positives[y == 0]
        tp1 = true_positives[y == 1]
        tp2 = true_positives[y == 2]
        IQ0 = optimal_IQ[y == 0]  # IQ when sending 0
        IQ1 = optimal_IQ[y == 1]  # IQ when sending 1
        IQ2 = optimal_IQ[y == 2]  # IQ when sending 2

        self.IQ0_tp = IQ0[tp0]  # True Positive when sending 0
        self.IQ0_fp = IQ0[~tp0]
        self.IQ1_tp = IQ1[tp1]  # True Positive when sending 1
        self.IQ1_fp = IQ1[~tp1]
        self.IQ2_tp = IQ2[tp2]  # True Positive when sending 2
        self.IQ2_fp = IQ2[~tp2]
        return [
            self.optimal_amplitude,
            self.centroid_I,
            self.centroid_Q,
            self.omega_01,
            self.omega_12,
            self.omega_20,
            inv_cm_str,
        ]

    def plotter(self, ax, secondary_axes):
        self.primary_plotter(ax)

        iq_axis = secondary_axes[0]
        mark_size = 40
        iq_axis.scatter(
            self.IQ0_tp[:, 0],
            self.IQ0_tp[:, 1],
            marker=".",
            s=mark_size,
            color="blue",
            label="send 0 and read 0",
        )
        iq_axis.scatter(
            self.IQ0_fp[:, 0],
            self.IQ0_fp[:, 1],
            marker="x",
            s=mark_size,
            color="dodgerblue",
        )
        iq_axis.scatter(
            self.IQ1_tp[:, 0],
            self.IQ1_tp[:, 1],
            marker=".",
            s=mark_size,
            color="red",
            label="send 1 and read 1",
        )
        iq_axis.scatter(
            self.IQ1_fp[:, 0],
            self.IQ1_fp[:, 1],
            marker="x",
            s=mark_size,
            color="orange",
        )
        iq_axis.scatter(
            self.IQ2_tp[:, 0],
            self.IQ2_tp[:, 1],
            marker=".",
            s=mark_size,
            color="green",
            label="send 2 and read 2",
        )
        iq_axis.scatter(
            self.IQ2_fp[:, 0],
            self.IQ2_fp[:, 1],
            marker="x",
            s=mark_size,
            color="lime",
        )
        iq_axis.plot(
            self.boundary.boundary_line(0, 1)[0],
            self.boundary.boundary_line(0, 1)[1],
            color="blueviolet",
            lw=4,
        )
        iq_axis.plot(
            self.boundary.boundary_line(1, 2)[0],
            self.boundary.boundary_line(1, 2)[1],
            color="firebrick",
            lw=4,
        )
        iq_axis.plot(
            self.boundary.boundary_line(2, 0)[0],
            self.boundary.boundary_line(2, 0)[1],
            color="cyan",
            lw=4,
        )
        iq_axis.scatter(
            self.centroid_I, self.centroid_Q, marker="*", s=480, color="black", zorder=2
        )

        cm_axis = secondary_axes[1]
        optimal_confusion_matrix = self.cms[self.optimal_index]
        disp = ConfusionMatrixDisplay(confusion_matrix=optimal_confusion_matrix)
        disp.plot(ax=cm_axis)


class OptimalROTwoStateAmplitudeNodeAnalysis(BaseAllQubitsAnalysis):
    single_qubit_analysis_obj = OptimalROTwoStateAmplitudeQubitAnalysis

    def __init__(self, name, redis_fields):
        super().__init__(name, redis_fields)
        self.plots_per_qubit = 3

    def _fill_plots(self):
        for index, analysis in enumerate(self.qubit_analyses):
            primary_plot_row = self.plots_per_qubit * (index // self.column_grid)
            primary_axis = self.axs[primary_plot_row, index % self.column_grid]

            list_of_secondary_axes = []
            for plot_indx in range(1, self.plots_per_qubit):
                secondary_plot_row = primary_plot_row + plot_indx
                list_of_secondary_axes.append(
                    self.axs[secondary_plot_row, index % self.column_grid]
                )

            analysis._plot(primary_axis, list_of_secondary_axes)


class OptimalROThreeStateAmplitudeNodeAnalysis(OptimalROTwoStateAmplitudeNodeAnalysis):
    single_qubit_analysis_obj = OptimalROThreeStateAmplitudeQubitAnalysis

    def __init__(self, name, redis_fields):
        super().__init__(name, redis_fields)<|MERGE_RESOLUTION|>--- conflicted
+++ resolved
@@ -14,6 +14,7 @@
 
 import matplotlib.patches as mpatches
 import numpy as np
+import xarray as xr
 from numpy.linalg import inv
 from sklearn.discriminant_analysis import LinearDiscriminantAnalysis
 from sklearn.metrics import ConfusionMatrixDisplay, confusion_matrix
@@ -23,6 +24,7 @@
     BaseAllQubitsAnalysis,
     BaseQubitAnalysis,
 )
+from tergite_autocalibration.lib.utils.analysis_models import ThreeClassBoundary
 from tergite_autocalibration.tools.mss.convert import structured_redis_storage
 
 
@@ -33,7 +35,6 @@
         self.fit_results = {}
 
     def analyse_qubit(self):
-<<<<<<< HEAD
         for coord in self.S21[self.data_var].coords:
             if "amplitudes" in coord:
                 self.amplitude_coord = coord
@@ -46,29 +47,15 @@
             else:
                 raise ValueError("Coordinate not found in dataset")
 
-        self.S21 = self.S21.stack(shots=[self.loop_coord, self.state_coord])
-        self.qubit_states = self.S21[self.state_coord].values
-=======
-        self.amplitude_coord = self._get_coord("amplitudes")
-        self.state_coord = self._get_coord("state")
-        self.loop_coord = self._get_coord("loops")
-
         self.S21_stacked = self.S21.stack(shots=[self.loop_coord, self.state_coord])
         self.qubit_states = self.S21_stacked[self.state_coord].values
-        self.amplitudes = self.S21_stacked.coords[self.amplitude_coord]
->>>>>>> 6db59ff0
         self.fit_results = {}
 
     def IQ(self, index: int):
         """Extracts I/Q components from the dataset at a given index."""
-<<<<<<< HEAD
-
-        IQ_complex = self.S21[self.data_var].isel(
+
+        IQ_complex = self.S21_stacked[self.data_var].isel(
             {self.amplitude_coord: index}
-=======
-        IQ_complex = self.S21_stacked[self.data_var].isel(
-            {self.amplitude_coord: [index]}
->>>>>>> 6db59ff0
         )  # Use `.isel()` to index correctly
         I = IQ_complex.real.values
         Q = IQ_complex.imag.values
@@ -78,25 +65,70 @@
         self.fidelities = []
         self.cms = []
 
-        y = self.qubit_states
+        states_sent = self.qubit_states
 
         self.lda = LinearDiscriminantAnalysis(solver="svd", store_covariance=True)
 
+        array_iq0_tp = xr.DataArray().expand_dims({self.amplitude_coord: []})
+        array_iq0_fp = xr.DataArray().expand_dims({self.amplitude_coord: []})
+        array_iq1_tp = xr.DataArray().expand_dims({self.amplitude_coord: []})
+        array_iq1_fp = xr.DataArray().expand_dims({self.amplitude_coord: []})
         for index, ro_amplitude in enumerate(self.amplitudes):
             iq = self.IQ(index)
-            y_pred = self.lda.fit(iq, y).predict(iq)
-
-            cm_norm = confusion_matrix(y, y_pred, normalize="true")
+            classified_states = self.lda.fit(iq, states_sent).predict(iq)
+
+            true_positives = states_sent == classified_states
+            tp0 = true_positives[states_sent == 0]
+            tp1 = true_positives[states_sent == 1]
+            IQ0 = iq[states_sent == 0]  # IQ when sending 0
+            IQ1 = iq[states_sent == 1]  # IQ when sending 1
+
+            IQ0_tp = xr.DataArray(
+                IQ0[tp0],
+                name="IQ0_tp",
+                dims=["shots", "re_im"],
+                coords={"re_im": ["re", "im"], "shots": np.arange(len(IQ0[tp0]))},
+            ).expand_dims(
+                {self.amplitude_coord: [ro_amplitude]}
+            )  # True Positive when sending 0
+
+            IQ0_fp = xr.DataArray(
+                IQ0[~tp0],
+                name="IQ0_fp",
+                dims=["shots", "re_im"],
+                coords={"re_im": ["re", "im"], "shots": np.arange(len(IQ0[~tp0]))},
+            ).expand_dims({self.amplitude_coord: [ro_amplitude]})
+
+            IQ1_tp = xr.DataArray(
+                IQ1[tp1],
+                name="IQ1_tp",
+                dims=["shots", "re_im"],
+                coords={"re_im": ["re", "im"], "shots": np.arange(len(IQ1[tp1]))},
+            ).expand_dims(
+                {self.amplitude_coord: [ro_amplitude]}
+            )  # True Positive when sending 1
+
+            IQ1_fp = xr.DataArray(
+                IQ1[~tp1],
+                name="IQ1_fp",
+                dims=["shots", "re_im"],
+                coords={"re_im": ["re", "im"], "shots": np.arange(len(IQ1[~tp1]))},
+            ).expand_dims({self.amplitude_coord: [ro_amplitude]})
+            array_iq0_tp = xr.concat([IQ0_tp, array_iq0_tp], dim=self.amplitude_coord)
+            array_iq0_fp = xr.concat([IQ0_fp, array_iq0_fp], dim=self.amplitude_coord)
+            array_iq1_tp = xr.concat([IQ1_tp, array_iq1_tp], dim=self.amplitude_coord)
+            array_iq1_fp = xr.concat([IQ1_fp, array_iq1_fp], dim=self.amplitude_coord)
+
+            cm_norm = confusion_matrix(states_sent, classified_states, normalize="true")
             assignment = np.trace(cm_norm) / len(self.unique_qubit_states)
-            # if self.qubit == "q06":
-            #     breakpoint()
             self.fidelities.append(assignment)
             self.cms.append(cm_norm)
 
+        self.iq0_tp = array_iq0_tp
+        self.iq0_fp = array_iq0_fp
+        self.iq1_tp = array_iq1_tp
+        self.iq1_fp = array_iq1_fp
         self.optimal_index = np.argmax(self.fidelities)
-        print("WARNING CHANGING OPTOMAL INDEX")
-        self.optimal_index = 40
-
         self.optimal_amplitude = self.amplitudes.values[self.optimal_index]
         self.optimal_inv_cm = inv(self.cms[self.optimal_index])
 
@@ -121,221 +153,224 @@
         primary_axis.legend(handles=handles, fontsize="small")
 
 
-class OptimalROTwoStateAmplitudeQubitAnalysis(OptimalROAmplitudeQubitAnalysis):
-    def __init__(self, name, redis_fields):
-        super().__init__(name, redis_fields)
-
-    def analyse_qubit(self):
-        super().analyse_qubit()
-        self.run_initial_fitting()
-        inv_cm_str = ",".join(
-            str(element) for element in list(self.optimal_inv_cm.flatten())
-        )
-
-        y = self.qubit_states
-
-        optimal_IQ = self.IQ(self.optimal_index)
-        optimal_y = self.lda.fit(optimal_IQ, y).predict(optimal_IQ)
-
+class TwoClassBoundary:
+    def __init__(self, lda: LinearDiscriminantAnalysis):
+        if len(lda.classes_) != 2:
+            raise ValueError("The Classifcation classes are not 2.")
         # determining the discriminant line from the canonical form Ax + By + intercept = 0
         A = self.lda.coef_[0][0]
         B = self.lda.coef_[0][1]
         self.centers = self.lda.means_
         intercept = self.lda.intercept_
         self.lamda = -A / B
-        theta_rad = np.arctan(self.lamda)
-        theta = np.rad2deg(np.arctan(self.lamda))
+        self.theta_rad = np.arctan(self.lamda)
         threshold = np.abs(intercept) / np.sqrt(A**2 + B**2)
         self.threshold = threshold[0]
-
         self.y_intecept = -intercept / B
 
+
+class OptimalROTwoStateAmplitudeQubitAnalysis(OptimalROAmplitudeQubitAnalysis):
+    def __init__(self, name, redis_fields):
+        super().__init__(name, redis_fields)
+
+    def analyse_qubit(self):
+        super().analyse_qubit()
+        self.run_initial_fitting()
+        inv_cm_str = ",".join(
+            str(element) for element in list(self.optimal_inv_cm.flatten())
+        )
+
+        states = self.qubit_states
+
+        optimal_IQ = self.IQ(self.optimal_index)
+        classified_states = self.lda.fit(optimal_IQ, states).predict(optimal_IQ)
+
         self.x_space = np.linspace(optimal_IQ[:, 0].min(), optimal_IQ[:, 0].max(), 100)
 
-        true_positives = y == optimal_y
-        tp0 = true_positives[y == 0]
-        tp1 = true_positives[y == 1]
-        IQ0 = optimal_IQ[y == 0]  # IQ when sending 0
-        IQ1 = optimal_IQ[y == 1]  # IQ when sending 1
-
-        rotation_angle = np.pi / 2 - theta_rad
-        rotation_matrix = np.array(
-            [
-                [np.cos(rotation_angle), -np.sin(rotation_angle)],
-                [np.sin(rotation_angle), np.cos(rotation_angle)],
-            ]
-        )
-        mirror_rotation = np.array(
-            [
-                [np.cos(np.pi), -np.sin(np.pi)],
-                [np.sin(np.pi), np.cos(np.pi)],
-            ]
-        )
-
-        translated_IQ = optimal_IQ - np.array([0, self.y_intecept[0]])
-        rotated_IQ = translated_IQ @ rotation_matrix.T
-        # self.y_limits = (optimal_IQ[:, 1].min(), optimal_IQ[:, 1].max())
-
-        # translate point so the y_intecept becomes the origin
-        translated_IQ0 = translated_IQ[y == 0]
-        translated_IQ1 = translated_IQ[y == 1]
-        # @ is the matrix multiplication operator
-        rotated_IQ0 = translated_IQ0 @ rotation_matrix.T
-        rotated_IQ1 = translated_IQ1 @ rotation_matrix.T
-
-        threshold_direction = theta_rad - np.pi / 2
-        center_rotated_I_0 = np.mean(rotated_IQ0[:, 0])
-<<<<<<< HEAD
-
-        # probably there is a more elegant solution
-=======
->>>>>>> 6db59ff0
-        if center_rotated_I_0 > 0:
-            rotation_angle = rotation_angle + np.pi
-            threshold_direction = threshold_direction + np.pi
-            rotated_IQ0 = rotated_IQ0 @ mirror_rotation.T
-            rotated_IQ1 = rotated_IQ1 @ mirror_rotation.T
-            rotated_IQ = rotated_IQ @ mirror_rotation.T
-
-<<<<<<< HEAD
+        true_positives = states == classified_states
+        tp0 = true_positives[states == 0]
+        tp1 = true_positives[states == 1]
+        IQ0 = optimal_IQ[states == 0]  # IQ when sending 0
+        IQ1 = optimal_IQ[states == 1]  # IQ when sending 1
+
+        # rotation_angle = np.pi / 2 - theta_rad
+        # rotation_matrix = np.array(
+        #     [
+        #         [np.cos(rotation_angle), -np.sin(rotation_angle)],
+        #         [np.sin(rotation_angle), np.cos(rotation_angle)],
+        #     ]
+        # )
+        # mirror_rotation = np.array(
+        #     [
+        #         [np.cos(np.pi), -np.sin(np.pi)],
+        #         [np.sin(np.pi), np.cos(np.pi)],
+        #     ]
+        # )
+        #
+        # translated_IQ = optimal_IQ - np.array([0, self.y_intecept[0]])
+        # rotated_IQ = translated_IQ @ rotation_matrix.T
+        # # self.y_limits = (optimal_IQ[:, 1].min(), optimal_IQ[:, 1].max())
+        #
+        # # translate point so the y_intecept becomes the origin
+        # translated_IQ0 = translated_IQ[states == 0]
+        # translated_IQ1 = translated_IQ[states == 1]
+        # # @ is the matrix multiplication operator
+        # rotated_IQ0 = translated_IQ0 @ rotation_matrix.T
+        # rotated_IQ1 = translated_IQ1 @ rotation_matrix.T
+        #
+        # threshold_direction = theta_rad - np.pi / 2
+        # center_rotated_I_0 = np.mean(rotated_IQ0[:, 0])
+        # if center_rotated_I_0 > 0:
+        #     rotation_angle = rotation_angle + np.pi
+        #     threshold_direction = threshold_direction + np.pi
+        #     rotated_IQ0 = rotated_IQ0 @ mirror_rotation.T
+        #     rotated_IQ1 = rotated_IQ1 @ mirror_rotation.T
+        #     rotated_IQ = rotated_IQ @ mirror_rotation.T
+        #
         # self.threshold_point = self.threshold * np.array(
         #     [np.cos(threshold_direction), np.sin(threshold_direction)]
         # )
-=======
-        self.threshold_point = self.threshold * np.array(
-            [np.cos(threshold_direction), np.sin(threshold_direction)]
-        )
->>>>>>> 6db59ff0
-        self.rotated_IQ0_tp = rotated_IQ0[tp0]  # True Positive when sending 0
-        self.rotated_IQ0_fp = rotated_IQ0[~tp0]
-        self.rotated_IQ1_tp = rotated_IQ1[tp1]  # True Positive when sending 1
-        self.rotated_IQ1_fp = rotated_IQ1[~tp1]
+        # self.rotated_IQ0_tp = rotated_IQ0[tp0]  # True Positive when sending 0
+        # self.rotated_IQ0_fp = rotated_IQ0[~tp0]
+        # self.rotated_IQ1_tp = rotated_IQ1[tp1]  # True Positive when sending 1
+        # self.rotated_IQ1_fp = rotated_IQ1[~tp1]
         self.IQ0_tp = IQ0[tp0]  # True Positive when sending 0
         self.IQ0_fp = IQ0[~tp0]
         self.IQ1_tp = IQ1[tp1]  # True Positive when sending 1
         self.IQ1_fp = IQ1[~tp1]
 
-        self.rotated_y_limits = (rotated_IQ[:, 1].min(), rotated_IQ[:, 1].max())
+        # self.rotated_y_limits = (rotated_IQ[:, 1].min(), rotated_IQ[:, 1].max())
         self.y_limits = (optimal_IQ[:, 1].min(), optimal_IQ[:, 1].max())
 
-        self.rotation_angle = rotation_angle
-        self.rotation_angle_degrees = np.rad2deg(rotation_angle)
-<<<<<<< HEAD
-        print(f"{self.qubit}.measure.acq_rotation = {self.rotation_angle_degrees}")
-        # print(f"{self.qubit}.measure.acq_threshold = {self.threshold}")
-
-        print("WARNING 0 threshold on return")
-        return [self.optimal_amplitude, self.rotation_angle_degrees, 0]
-=======
+        # self.rotation_angle = rotation_angle
+        # self.rotation_angle_degrees = np.rad2deg(rotation_angle)
+
+        print("WARNING RETURN")
+        return
 
         return [self.optimal_amplitude, self.rotation_angle_degrees, self.threshold]
->>>>>>> 6db59ff0
 
     def plotter(self, ax, secondary_axes):
         self.primary_plotter(ax)
 
-        iq_axis = secondary_axes[0]
-        iq_axis.axis("equal")
         mark_size = 40
-        iq_axis.scatter(
-            self.centers[:, 0],
-            self.centers[:, 1],
-            s=2 * mark_size,
-            color="orange",
-            zorder=10,
-        )
-        iq_axis.scatter(
-            0,
-            self.y_intecept,
-            s=2 * mark_size,
-            marker="P",
-            color="black",
-            zorder=11,
-        )
-
-        iq_axis.plot(
-            self.x_space,
-            self.lamda * self.x_space + self.y_intecept,
-            lw=2,
-            label=f"angle: {self.rotation_angle_degrees:0.1f}",
-        )
-        iq_axis.plot(
-            [0, self.threshold_point[0]],
-            [0, self.threshold_point[1]],
-            lw=3,
-            color="magenta",
-            label=f"threshold: {self.threshold:0.4f}",
-        )
-        iq_axis.scatter(
-            self.IQ0_tp[:, 0],
-            self.IQ0_tp[:, 1],
-            marker=".",
-            s=mark_size,
-            color="blue",
-            label="send 0 and read 0",
-        )
-        iq_axis.scatter(
-            self.IQ0_fp[:, 0],
-            self.IQ0_fp[:, 1],
-            marker="x",
-            s=mark_size,
-            color="dodgerblue",
-        )
-        iq_axis.scatter(
-            self.IQ1_tp[:, 0],
-            self.IQ1_tp[:, 1],
-            marker=".",
-            s=mark_size,
-            color="red",
-            label="send 1 and read 1",
-        )
-        iq_axis.scatter(
-            self.IQ1_fp[:, 0],
-            self.IQ1_fp[:, 1],
-            marker="x",
-            s=mark_size,
-            color="orange",
-        )
-        iq_axis.set_ylim(*self.y_limits)
-        iq_axis.legend()
-        iq_axis.axhline(0, color="black")
-        iq_axis.axvline(0, color="black")
-        rotated_iq_axis = secondary_axes[1]
-        rotated_iq_axis.axis("equal")
-        rotated_iq_axis.scatter(
-            self.rotated_IQ0_tp[:, 0],
-            self.rotated_IQ0_tp[:, 1],
-            marker=".",
-            s=mark_size,
-            color="blue",
-            label="send 0 and read 0",
-        )
-        rotated_iq_axis.scatter(
-            self.rotated_IQ0_fp[:, 0],
-            self.rotated_IQ0_fp[:, 1],
-            marker="x",
-            s=mark_size,
-            color="dodgerblue",
-        )
-        rotated_iq_axis.scatter(
-            self.rotated_IQ1_tp[:, 0],
-            self.rotated_IQ1_tp[:, 1],
-            marker=".",
-            s=mark_size,
-            color="red",
-            label="send 1 and read 1",
-        )
-        rotated_iq_axis.scatter(
-            self.rotated_IQ1_fp[:, 0],
-            self.rotated_IQ1_fp[:, 1],
-            marker="x",
-            s=mark_size,
-            color="orange",
-        )
-        rotated_iq_axis.set_ylim(*self.rotated_y_limits)
-        rotated_iq_axis.legend()
-        rotated_iq_axis.axhline(0, color="black")
-        rotated_iq_axis.axvline(0, color="black")
+        for i_ax in range(6):
+            IQ0_tp = self.iq0_tp.isel({self.amplitude_coord: i_ax + 10})
+            IQ0_fp = self.iq0_fp.isel({self.amplitude_coord: i_ax + 10})
+            IQ1_tp = self.iq1_tp.isel({self.amplitude_coord: i_ax + 10})
+            IQ1_fp = self.iq1_fp.isel({self.amplitude_coord: i_ax + 10})
+            iq_axis = secondary_axes[i_ax]
+
+            iq_axis.axis("equal")
+            iq_axis.scatter(
+                IQ0_tp.sel({"re_im": "re"}),
+                IQ0_tp.sel({"re_im": "im"}),
+                # self.IQ0_tp[:, 0],
+                # self.IQ0_tp[:, 1],
+                marker=".",
+                s=mark_size,
+                color="blue",
+                label="send 0 and read 0",
+            )
+            iq_axis.scatter(
+                IQ0_fp.sel({"re_im": "re"}),
+                IQ0_fp.sel({"re_im": "im"}),
+                # self.IQ0_fp[:, 0],
+                # self.IQ0_fp[:, 1],
+                marker="x",
+                s=mark_size,
+                color="dodgerblue",
+            )
+            iq_axis.scatter(
+                IQ1_tp.sel({"re_im": "re"}),
+                IQ1_tp.sel({"re_im": "im"}),
+                # self.IQ1_tp[:, 0],
+                # self.IQ1_tp[:, 1],
+                marker=".",
+                s=mark_size,
+                color="red",
+                label="send 1 and read 1",
+            )
+            iq_axis.scatter(
+                IQ1_fp.sel({"re_im": "re"}),
+                IQ1_fp.sel({"re_im": "im"}),
+                # self.IQ1_fp[:, 0],
+                # self.IQ1_fp[:, 1],
+                marker="x",
+                s=mark_size,
+                color="orange",
+            )
+            iq_axis.set_ylim(*self.y_limits)
+            iq_axis.legend()
+            iq_axis.axhline(0, color="black")
+            iq_axis.axvline(0, color="black")
+
+        # iq_axis.scatter(
+        #     self.centers[:, 0],
+        #     self.centers[:, 1],
+        #     s=2 * mark_size,
+        #     color="orange",
+        #     zorder=10,
+        # )
+        # iq_axis.scatter(
+        #     0,
+        #     self.y_intecept,
+        #     s=2 * mark_size,
+        #     marker="P",
+        #     color="black",
+        #     zorder=11,
+        # )
+
+        # iq_axis.plot(
+        #     self.x_space,
+        #     self.lamda * self.x_space + self.y_intecept,
+        #     lw=2,
+        #     label=f"angle: {self.rotation_angle_degrees:0.1f}",
+        # )
+
+        # iq_axis.plot(
+        #     [0, self.threshold_point[0]],
+        #     [0, self.threshold_point[1]],
+        #     lw=3,
+        #     color="magenta",
+        #     label=f"threshold: {self.threshold:0.4f}",
+        # )
+        # rotated_iq_axis = secondary_axes[1]
+        # rotated_iq_axis.axis("equal")
+        # rotated_iq_axis.scatter(
+        #     self.rotated_IQ0_tp[:, 0],
+        #     self.rotated_IQ0_tp[:, 1],
+        #     marker=".",
+        #     s=mark_size,
+        #     color="blue",
+        #     label="send 0 and read 0",
+        # )
+        # rotated_iq_axis.scatter(
+        #     self.rotated_IQ0_fp[:, 0],
+        #     self.rotated_IQ0_fp[:, 1],
+        #     marker="x",
+        #     s=mark_size,
+        #     color="dodgerblue",
+        # )
+        # rotated_iq_axis.scatter(
+        #     self.rotated_IQ1_tp[:, 0],
+        #     self.rotated_IQ1_tp[:, 1],
+        #     marker=".",
+        #     s=mark_size,
+        #     color="red",
+        #     label="send 1 and read 1",
+        # )
+        # rotated_iq_axis.scatter(
+        #     self.rotated_IQ1_fp[:, 0],
+        #     self.rotated_IQ1_fp[:, 1],
+        #     marker="x",
+        #     s=mark_size,
+        #     color="orange",
+        # )
+        # rotated_iq_axis.set_ylim(*self.rotated_y_limits)
+        # rotated_iq_axis.legend()
+        # rotated_iq_axis.axhline(0, color="black")
+        # rotated_iq_axis.axvline(0, color="black")
 
         # cm_axis = secondary_axes[1]
         # optimal_confusion_matrix = self.cms[self.optimal_index]
@@ -500,7 +535,7 @@
 
     def __init__(self, name, redis_fields):
         super().__init__(name, redis_fields)
-        self.plots_per_qubit = 3
+        self.plots_per_qubit = 7
 
     def _fill_plots(self):
         for index, analysis in enumerate(self.qubit_analyses):
