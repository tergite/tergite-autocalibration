--- conflicted
+++ resolved
@@ -254,17 +254,8 @@
 
         self.x_space = np.linspace(optimal_IQ[:, 0].min(), optimal_IQ[:, 0].max(), 100)
 
-<<<<<<< HEAD
-        self.rotation_angle = rotation_angle
-        self.rotation_angle_degrees = np.rad2deg(rotation_angle)
-        logger.info(
-            f"{self.qubit}.measure.acq_rotation = {self.rotation_angle_degrees}"
-        )
-        logger.info(f"{self.qubit}.measure.acq_threshold = {self.threshold}")
-=======
         self.rotation_angle = rotation_angle_rad
         self.rotation_angle_degrees = np.rad2deg(rotation_angle_rad)
->>>>>>> 4af80dc3
 
         return [self.optimal_amplitude, self.rotation_angle_degrees, self.threshold]
 
