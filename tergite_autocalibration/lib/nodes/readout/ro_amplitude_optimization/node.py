# This code is part of Tergite
#
# (C) Copyright Eleftherios Moschandreou 2023, 2024
# (C) Copyright Michele Faucci Giannelli 2024
#
# This code is licensed under the Apache License, Version 2.0. You may
# obtain a copy of this license in the LICENSE.txt file in the root directory
# of this source tree or at http://www.apache.org/licenses/LICENSE-2.0.
#
# Any modifications or derivative works of this code must retain this
# copyright notice, and modified files need to carry a notice indicating
# that they have been altered from the originals.

import numpy as np

from tergite_autocalibration.lib.base.schedule_node import ScheduleNode
from tergite_autocalibration.lib.nodes.readout.ro_amplitude_optimization.analysis import (
    OptimalROThreeStateAmplitudeNodeAnalysis,
    OptimalROTwoStateAmplitudeNodeAnalysis,
)
from tergite_autocalibration.lib.nodes.readout.ro_amplitude_optimization.measurement import (
    RO_amplitude_optimization,
)


class RO_amplitude_two_state_optimization_Node(ScheduleNode):
    measurement_obj = RO_amplitude_optimization
    analysis_obj = OptimalROTwoStateAmplitudeNodeAnalysis
    qubit_qois = [
        "measure_2state_opt:ro_ampl_2st_opt",
        "measure_2state_opt:rotation",
        "measure_2state_opt:threshold",
    ]

    def __init__(self, name: str, all_qubits: list[str], **schedule_keywords):
        super().__init__(name, all_qubits, **schedule_keywords)
        # self.name = name -> unnecessary
        # self.all_qubits = all_qubits -> unnecessary
        self.qubit_state = 1
        # FIXME: This is a sort of hack to ignore the couplers
        self.schedule_keywords = {}
<<<<<<< HEAD
        self.loops = 1000
        self.schedule_keywords["loop_repetitions"] = self.loops
        # self.schedule_keywords["loop_repetitions"] = 1000
=======
        self.schedule_keywords["loop_repetitions"] = 1000
        self.schedule_keywords["qubit_state"] = self.qubit_state
>>>>>>> 7bccaa64
        self.plots_per_qubit = 3  #  fidelity plot, IQ shots, confusion matrix


        self.schedule_samplespace = {
            "qubit_states": {
                qubit: np.array([0, 1], dtype=np.int16) for qubit in self.all_qubits
            },
            "ro_amplitudes": {
                qubit: np.linspace(0.001, 0.01, 11) for qubit in self.all_qubits
            },
        }


class RO_amplitude_three_state_optimization_Node(ScheduleNode):
    measurement_obj = RO_amplitude_optimization
    analysis_obj = OptimalROThreeStateAmplitudeNodeAnalysis
    qubit_qois = [
        "measure_3state_opt:pulse_amp",
        "centroid_I",
        "centroid_Q",
        "omega_01",
        "omega_12",
        "omega_20",
        "inv_cm_opt",
    ]

    def __init__(self, name: str, all_qubits: list[str], **schedule_keywords):
        super().__init__(name, all_qubits, **schedule_keywords)
        self.name = name
        self.all_qubits = all_qubits
        self.qubit_state = 2
        self.schedule_keywords = {}
        self.schedule_keywords["loop_repetitions"] = 100
        self.schedule_keywords["qubit_state"] = self.qubit_state
        self.plots_per_qubit = 3  #  fidelity plot, IQ shots, confusion matrix
        self.loops = self.schedule_keywords["loop_repetitions"]

        self.schedule_samplespace = {
            "qubit_states": {
                qubit: np.array([0, 1, 2], dtype=np.int16) for qubit in self.all_qubits
            },
            "ro_amplitudes": {
                qubit: np.append(
                    np.linspace(0.001, 0.025, 5), np.linspace(0.026, 0.2, 5)
                )
                for qubit in self.all_qubits
            },
        }<|MERGE_RESOLUTION|>--- conflicted
+++ resolved
@@ -39,16 +39,9 @@
         self.qubit_state = 1
         # FIXME: This is a sort of hack to ignore the couplers
         self.schedule_keywords = {}
-<<<<<<< HEAD
-        self.loops = 1000
-        self.schedule_keywords["loop_repetitions"] = self.loops
-        # self.schedule_keywords["loop_repetitions"] = 1000
-=======
         self.schedule_keywords["loop_repetitions"] = 1000
         self.schedule_keywords["qubit_state"] = self.qubit_state
->>>>>>> 7bccaa64
         self.plots_per_qubit = 3  #  fidelity plot, IQ shots, confusion matrix
-
 
         self.schedule_samplespace = {
             "qubit_states": {
