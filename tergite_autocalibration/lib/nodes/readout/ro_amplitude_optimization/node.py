# This code is part of Tergite
#
# (C) Copyright Eleftherios Moschandreou 2023, 2024
# (C) Copyright Michele Faucci Giannelli 2024
#
# This code is licensed under the Apache License, Version 2.0. You may
# obtain a copy of this license in the LICENSE.txt file in the root directory
# of this source tree or at http://www.apache.org/licenses/LICENSE-2.0.
#
# Any modifications or derivative works of this code must retain this
# copyright notice, and modified files need to carry a notice indicating
# that they have been altered from the originals.

import numpy as np

from tergite_autocalibration.lib.nodes.readout.ro_amplitude_optimization.analysis import (
    OptimalROThreeStateAmplitudeNodeAnalysis,
    OptimalROTwoStateAmplitudeNodeAnalysis,
)
from tergite_autocalibration.lib.nodes.readout.ro_amplitude_optimization.measurement import (
    RO_amplitude_optimization,
)
from tergite_autocalibration.lib.nodes.schedule_node import ScheduleNode


class RO_amplitude_two_state_optimization_Node(ScheduleNode):
    measurement_obj = RO_amplitude_optimization
    analysis_obj = OptimalROTwoStateAmplitudeNodeAnalysis
    qubit_qois = [
        "measure_2state_opt:ro_ampl_2st_opt",
        "measure_2state_opt:rotation",
        "measure_2state_opt:threshold",
    ]

    def __init__(self, name: str, all_qubits: list[str], **schedule_keywords):
        super().__init__(name, all_qubits, **schedule_keywords)
        self.name = name
        self.all_qubits = all_qubits
        self.qubit_state = 1
        # FIXME: This is a sort of hack to ignore the couplers
        self.schedule_keywords = {}
        self.loops = 1000
        self.schedule_keywords["loop_repetitions"] = self.loops
        self.schedule_keywords["qubit_state"] = self.qubit_state
        self.plots_per_qubit = 3  #  fidelity plot, IQ shots, confusion matrix

        self.loops = self.schedule_keywords["loop_repetitions"]

        self.schedule_samplespace = {
            "ro_amplitudes": {
                qubit: np.linspace(0.01, 0.1, 11) for qubit in self.all_qubits
            },
            "qubit_states": {
                qubit: np.array([0, 1], dtype=np.int16) for qubit in self.all_qubits
            },
<<<<<<< HEAD
=======
            "ro_amplitudes": {
                qubit: np.linspace(0.001, 0.1, 11) for qubit in self.all_qubits
            },
>>>>>>> d9ee97c8
        }


class RO_amplitude_three_state_optimization_Node(ScheduleNode):
    measurement_obj = RO_amplitude_optimization
    analysis_obj = OptimalROThreeStateAmplitudeNodeAnalysis
    qubit_qois = [
        "measure_3state_opt:pulse_amp",
        "centroid_I",
        "centroid_Q",
        "omega_01",
        "omega_12",
        "omega_20",
        "inv_cm_opt",
    ]

    def __init__(self, name: str, all_qubits: list[str], **schedule_keywords):
        super().__init__(name, all_qubits, **schedule_keywords)
        self.name = name
        self.all_qubits = all_qubits
        self.qubit_state = 2
        self.schedule_keywords = {}  # this is probably not needed
        self.loops = 100
        self.schedule_keywords["loop_repetitions"] = self.loops
        self.schedule_keywords["qubit_state"] = self.qubit_state
        self.plots_per_qubit = 3  #  fidelity plot, IQ shots, confusion matrix

        self.schedule_samplespace = {
            "qubit_states": {
                qubit: np.array([0, 1, 2], dtype=np.int16) for qubit in self.all_qubits
            },
            "ro_amplitudes": {
                qubit: np.append(
                    np.linspace(0.001, 0.025, 5), np.linspace(0.026, 0.2, 5)
                )
                for qubit in self.all_qubits
            },
        }<|MERGE_RESOLUTION|>--- conflicted
+++ resolved
@@ -53,12 +53,9 @@
             "qubit_states": {
                 qubit: np.array([0, 1], dtype=np.int16) for qubit in self.all_qubits
             },
-<<<<<<< HEAD
-=======
             "ro_amplitudes": {
                 qubit: np.linspace(0.001, 0.1, 11) for qubit in self.all_qubits
             },
->>>>>>> d9ee97c8
         }
 
 
