# This code is part of Tergite
#
# (C) Copyright Eleftherios Moschandreou 2023, 2024
# (C) Copyright Michele Faucci Giannelli 2024
#
# This code is licensed under the Apache License, Version 2.0. You may
# obtain a copy of this license in the LICENSE.txt file in the root directory
# of this source tree or at http://www.apache.org/licenses/LICENSE-2.0.
#
# Any modifications or derivative works of this code must retain this
# copyright notice, and modified files need to carry a notice indicating
# that they have been altered from the originals.

import numpy as np

from tergite_autocalibration.lib.nodes.readout.ro_amplitude_optimization.analysis import (
    OptimalROThreeStateAmplitudeNodeAnalysis,
    OptimalROTwoStateAmplitudeNodeAnalysis,
)
from tergite_autocalibration.lib.nodes.readout.ro_amplitude_optimization.measurement import (
    ROAmplitudeOptimizationMeasurement,
)
from tergite_autocalibration.lib.nodes.schedule_node import ScheduleNode


class ROAmplitudeTwoStateOptimizationNode(ScheduleNode):
    measurement_obj = ROAmplitudeOptimizationMeasurement
    analysis_obj = OptimalROTwoStateAmplitudeNodeAnalysis
    qubit_qois = [
        "measure_2state_opt:ro_ampl_2st_opt",
        "measure_2state_opt:rotation",
        "measure_2state_opt:threshold",
    ]

    def __init__(self, name: str, all_qubits: list[str], **schedule_keywords):
        super().__init__(name, all_qubits, **schedule_keywords)
        self.name = name
        self.all_qubits = all_qubits
        self.qubit_state = 1
        # FIXME: This is a sort of hack to ignore the couplers
        self.schedule_keywords = {}
        self.loops = 1000
        self.schedule_keywords["loop_repetitions"] = self.loops
        self.schedule_keywords["qubit_state"] = self.qubit_state
        self.plots_per_qubit = 3  #  fidelity plot, IQ shots, confusion matrix

        self.loops = self.schedule_keywords["loop_repetitions"]

        self.schedule_samplespace = {
            "ro_amplitudes": {
                qubit: np.linspace(0.01, 0.1, 11) for qubit in self.all_qubits
            },
            "qubit_states": {
                qubit: np.array([0, 1], dtype=np.int16) for qubit in self.all_qubits
            },
        }


class ROAmplitudeThreeStateOptimizationNode(ScheduleNode):
    measurement_obj = ROAmplitudeOptimizationMeasurement
    analysis_obj = OptimalROThreeStateAmplitudeNodeAnalysis
    qubit_qois = [
        "measure_3state_opt:pulse_amp",
        "centroid_I",
        "centroid_Q",
        "omega_01",
        "omega_12",
        "omega_20",
        "inv_cm_opt",
    ]

    def __init__(self, name: str, all_qubits: list[str], **schedule_keywords):
        super().__init__(name, all_qubits, **schedule_keywords)
        self.name = name
        self.all_qubits = all_qubits
        self.qubit_state = 2
        self.schedule_keywords = {}  # this is probably not needed
        self.loops = 100
        self.schedule_keywords["loop_repetitions"] = self.loops
        self.schedule_keywords["qubit_state"] = self.qubit_state
<<<<<<< HEAD
        self.plots_per_qubit = 3  #  fidelity plot, IQ shots, confusion matrix
=======
>>>>>>> 6db59ff0

        self.schedule_samplespace = {
            "qubit_states": {
                qubit: np.array([0, 1, 2], dtype=np.int16) for qubit in self.all_qubits
            },
            "ro_amplitudes": {
                qubit: np.append(
                    np.linspace(0.001, 0.025, 5), np.linspace(0.026, 0.2, 5)
                )
                for qubit in self.all_qubits
            },
        }<|MERGE_RESOLUTION|>--- conflicted
+++ resolved
@@ -78,10 +78,6 @@
         self.loops = 100
         self.schedule_keywords["loop_repetitions"] = self.loops
         self.schedule_keywords["qubit_state"] = self.qubit_state
-<<<<<<< HEAD
-        self.plots_per_qubit = 3  #  fidelity plot, IQ shots, confusion matrix
-=======
->>>>>>> 6db59ff0
 
         self.schedule_samplespace = {
             "qubit_states": {
