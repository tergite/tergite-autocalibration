--- conflicted
+++ resolved
@@ -95,7 +95,6 @@
     def plotter(self, ax):
         ax.set_xlabel("Frequency (Hz)")
         ax.set_ylabel("|S21| (V)")
-<<<<<<< HEAD
         self.fitting_model.plot_fit(ax, numpoints=400, xlabel=None, title=None)
         if self.uncertainty is None:
             self.uncertainty = 0
@@ -105,18 +104,6 @@
             ls="solid",
             label=f"f = {self.minimum_freq:.6E} ± {self.uncertainty:.1E} (Hz)",
         )
-=======
-        if self.fitting_model.success:
-            self.fitting_model.plot_fit(ax, numpoints=400, xlabel=None, title=None)
-            ax.axvline(
-                self.minimum_freq,
-                c="blue",
-                ls="solid",
-                label=f"f = {self.minimum_freq:.6E} ± {self.uncertainty:.1E} (Hz)",
-            )
-        else:
-            ax.plot(self.frequencies, np.abs(self.s21_values))
->>>>>>> 38763fc6
         ax.grid()
 
 
