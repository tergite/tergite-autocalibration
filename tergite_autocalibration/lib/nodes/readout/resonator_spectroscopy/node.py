# This code is part of Tergite
#
# (C) Copyright Eleftherios Moschandreou 2023
# (C) Copyright Michele Faucci Giannelli 2024
#
# This code is licensed under the Apache License, Version 2.0. You may
# obtain a copy of this license in the LICENSE.txt file in the root directory
# of this source tree or at http://www.apache.org/licenses/LICENSE-2.0.
#
# Any modifications or derivative works of this code must retain this
# copyright notice, and modified files need to carry a notice indicating
# that they have been altered from the originals.

import xarray
from tergite_autocalibration.config.VNA_values import VNA_resonator_frequencies
from tergite_autocalibration.lib.base.schedule_node import ScheduleNode
from tergite_autocalibration.lib.nodes.readout.resonator_spectroscopy.analysis import (
    ResonatorSpectroscopy1NodeAnalysis,
    ResonatorSpectroscopy2NodeAnalysis,
    ResonatorSpectroscopyNodeAnalysis,
)
from tergite_autocalibration.lib.nodes.readout.resonator_spectroscopy.measurement import (
    Resonator_Spectroscopy,
)
import numpy as np
from quantify_core.analysis import fitting_models as fm

# TODO: check location
from tergite_autocalibration.utils.user_input import resonator_samples


class Resonator_Spectroscopy_Base(ScheduleNode):
    def __init__(self, name: str, all_qubits: list[str], **schedule_keywords):
        super().__init__(name, all_qubits, **schedule_keywords)

        self.schedule_samplespace = {
            "ro_frequencies": {
                qubit: resonator_samples(qubit) for qubit in self.all_qubits
            }
        }


class Resonator_Spectroscopy_Node(ScheduleNode):
    measurement_obj = Resonator_Spectroscopy
    analysis_obj = ResonatorSpectroscopyNodeAnalysis
    qubit_qois = ["clock_freqs:readout", "Ql", "resonator_minimum"]

    def __init__(self, name: str, all_qubits: list[str], **schedule_keywords):
        super().__init__(name, all_qubits, **schedule_keywords)

        self.schedule_samplespace = {
            "ro_frequencies": {
                qubit: resonator_samples(qubit) for qubit in self.all_qubits
            }
        }

    def generate_dummy_dataset(self):
        dataset = xarray.Dataset()
        resonator = fm.ResonatorModel()
        for index, qubit in enumerate(self.all_qubits):
            ro_freq = VNA_resonator_frequencies[qubit]
            # if qubit == 'q02':
            #     ro_freq = ro_freq + 10e6
            true_params = resonator.make_params(
                fr=ro_freq,
                Ql=15000,
                Qe=20000,
                A=0.01,
                theta=0.5,
                phi_v=0,
                phi_0=0,
                # f_0=ro_freq, Q=10000, Q_e_real=9000, Q_e_imag=-9000
            )
            samples = resonator_samples(qubit)
            number_of_samples = len(samples)
            frequncies = np.linspace(samples[0], samples[-1], number_of_samples)
            true_s21 = resonator.eval(params=true_params, f=frequncies)
            noise_scale = 0.0001
            np.random.seed(123)
            measured_s21 = true_s21 + 1 * noise_scale * (
                np.random.randn(number_of_samples)
                + 1j * np.random.randn(number_of_samples)
            )
            data_array = xarray.DataArray(measured_s21)
            dataset[index] = data_array
        return dataset


class Resonator_Spectroscopy_1_Node(ScheduleNode):
    measurement_obj = Resonator_Spectroscopy
    analysis_obj = ResonatorSpectroscopy1NodeAnalysis
    qubit_qois = [
        "extended_clock_freqs:readout_1",
        "Ql_1",
        "resonator_minimum_1",
    ]

    def __init__(self, name: str, all_qubits: list[str], **schedule_keywords):
        super().__init__(name, all_qubits, **schedule_keywords)
        self.qubit_state = 1
<<<<<<< HEAD
        self.schedule_keywords['qubit_state'] = self.qubit_state
=======
        self.schedule_keywords["qubit_state"] = self.qubit_state
>>>>>>> 7bccaa64

        self.schedule_samplespace = {
            "ro_frequencies": {
                qubit: resonator_samples(qubit) for qubit in self.all_qubits
            }
        }


class Resonator_Spectroscopy_2_Node(ScheduleNode):
    measurement_obj = Resonator_Spectroscopy
    analysis_obj = ResonatorSpectroscopy2NodeAnalysis
    qubit_qois = ["extended_clock_freqs:readout_2"]

    def __init__(self, name: str, all_qubits: list[str], **schedule_keywords):
        super().__init__(name, all_qubits, **schedule_keywords)
        self.qubit_state = 2
<<<<<<< HEAD
        self.schedule_keywords['qubit_state'] = self.qubit_state
=======
        self.schedule_keywords["qubit_state"] = self.qubit_state
>>>>>>> 7bccaa64

        self.schedule_samplespace = {
            "ro_frequencies": {
                qubit: resonator_samples(qubit) for qubit in self.all_qubits
            }
        }<|MERGE_RESOLUTION|>--- conflicted
+++ resolved
@@ -11,7 +11,10 @@
 # copyright notice, and modified files need to carry a notice indicating
 # that they have been altered from the originals.
 
+import numpy as np
 import xarray
+from quantify_core.analysis import fitting_models as fm
+
 from tergite_autocalibration.config.VNA_values import VNA_resonator_frequencies
 from tergite_autocalibration.lib.base.schedule_node import ScheduleNode
 from tergite_autocalibration.lib.nodes.readout.resonator_spectroscopy.analysis import (
@@ -22,8 +25,6 @@
 from tergite_autocalibration.lib.nodes.readout.resonator_spectroscopy.measurement import (
     Resonator_Spectroscopy,
 )
-import numpy as np
-from quantify_core.analysis import fitting_models as fm
 
 # TODO: check location
 from tergite_autocalibration.utils.user_input import resonator_samples
@@ -98,11 +99,7 @@
     def __init__(self, name: str, all_qubits: list[str], **schedule_keywords):
         super().__init__(name, all_qubits, **schedule_keywords)
         self.qubit_state = 1
-<<<<<<< HEAD
-        self.schedule_keywords['qubit_state'] = self.qubit_state
-=======
         self.schedule_keywords["qubit_state"] = self.qubit_state
->>>>>>> 7bccaa64
 
         self.schedule_samplespace = {
             "ro_frequencies": {
@@ -119,11 +116,7 @@
     def __init__(self, name: str, all_qubits: list[str], **schedule_keywords):
         super().__init__(name, all_qubits, **schedule_keywords)
         self.qubit_state = 2
-<<<<<<< HEAD
-        self.schedule_keywords['qubit_state'] = self.qubit_state
-=======
         self.schedule_keywords["qubit_state"] = self.qubit_state
->>>>>>> 7bccaa64
 
         self.schedule_samplespace = {
             "ro_frequencies": {
