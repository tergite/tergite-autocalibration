--- conflicted
+++ resolved
@@ -121,10 +121,6 @@
 class OptimalRO012FrequencyQubitAnalysis(OptimalRO01FrequencyQubitAnalysis):
     def __init__(self, name, redis_fields):
         super().__init__(name, redis_fields)
-<<<<<<< HEAD
-=======
-        self.fit_results = {}
->>>>>>> 0a7fe150
 
     def analyse_qubit(self):
         super().analyse_qubit()
