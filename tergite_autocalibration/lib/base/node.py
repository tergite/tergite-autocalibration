# This code is part of Tergite
#
# (C) Copyright Eleftherios Moschandreou 2023, 2024
# (C) Copyright Liangyu Chen 2023, 2024
# (C) Copyright Stefan Hill 2024
# (C) Copyright Michele Faucci Giannelli 2024
#
# This code is licensed under the Apache License, Version 2.0. You may
# obtain a copy of this license in the LICENSE.txt file in the root directory
# of this source tree or at http://www.apache.org/licenses/LICENSE-2.0.
#
# Any modifications or derivative works of this code must retain this
# copyright notice, and modified files need to carry a notice indicating
# that they have been altered from the originals.

import abc
import json
import threading
import time
from collections.abc import Iterable
from pathlib import Path
from typing import List, Optional

import matplotlib

import numpy as np
import tqdm
import xarray
import xarray as xr
from colorama import Fore
from colorama import Style
from colorama import init as colorama_init
from quantify_scheduler.backends import SerialCompiler
from quantify_scheduler.device_under_test.quantum_device import QuantumDevice
from quantify_scheduler.instrument_coordinator.instrument_coordinator import (
    CompiledSchedule,
)
from quantify_scheduler.json_utils import SchedulerJSONEncoder
from quantify_scheduler.json_utils import pathlib

from tergite_autocalibration.config import settings
from tergite_autocalibration.config.settings import REDIS_CONNECTION, HARDWARE_CONFIG
from tergite_autocalibration.lib.base.analysis import BaseNodeAnalysis
from tergite_autocalibration.lib.base.measurement import BaseMeasurement
from tergite_autocalibration.lib.utils.demod_channels import ParallelDemodChannels
from tergite_autocalibration.lib.utils.redis import (
    load_redis_config,
    load_redis_config_coupler,
)
from tergite_autocalibration.tools.mss.convert import structured_redis_storage
from tergite_autocalibration.utils.dataset_utils import (
    configure_dataset,
    save_dataset,
)
from tergite_autocalibration.utils.dto.enums import MeasurementMode
from tergite_autocalibration.utils.extended_coupler_edge import CompositeSquareEdge
from tergite_autocalibration.utils.extended_transmon_element import ExtendedTransmon
from tergite_autocalibration.utils.logger.tac_logger import logger

colorama_init()


with open(HARDWARE_CONFIG) as hw:
    hw_config = json.load(hw)

matplotlib.use(settings.PLOTTING_BACKEND)


class BaseNode(abc.ABC):
    measurement_obj: "BaseMeasurement"
    analysis_obj: "BaseNodeAnalysis"

    def __init__(self, name: str, all_qubits: list[str], **node_dictionary):
        self.name = name
        self.all_qubits = all_qubits
        self.node_dictionary = node_dictionary
        self.backup = False
        self.type = "simple_sweep"  # TODO better as Enum type
        self.qubit_state = 0  # can be 0 or 1 or 2
        self.plots_per_qubit = 1  # can be 0 or 1 or 2
        self.build_demod_channels()

        self.redis_field: List[str]
        self.coupler: Optional[List[str]]

        self.lab_instr_coordinator = None

        self.schedule_samplespace = {}
        self.external_samplespace = {}
        self.initial_schedule_samplespace = {}
        self.schedule_keywords = {}
        self.reduced_external_samplespace = {}

        self.samplespace = self.schedule_samplespace | self.external_samplespace

    def pre_measurement_operation(self):
        """
        To be implemented by the child measurement nodes
        """
        pass

    @property
    def dimensions(self) -> list:
        """
        array of dimensions used for raw dataset reshaping
        in utills/dataset_utils.py. some nodes have peculiar dimensions
        e.g. randomized benchmarking and need dimension definition in their class
        """
        schedule_settable_quantities = self.schedule_samplespace.keys()

        # no schedule_samplespace applies on to sc_qubit_spectroscopy
        if len(list(schedule_settable_quantities)) == 0:
            return [1]

        # keeping the first element, ASSUMING that all settable elements
        # have the same dimensions on their samplespace

        first_settable = list(schedule_settable_quantities)[0]
        measured_elements = self.schedule_samplespace[first_settable].keys()
        first_element = list(measured_elements)[0]

        dimensions = []

        for quantity in schedule_settable_quantities:
            settable_values = self.schedule_samplespace[quantity][first_element]
            if not isinstance(settable_values, Iterable):
                settable_values = np.array([settable_values])
            dimensions.append(len(settable_values))

        if self.external_samplespace != {} and self.initial_schedule_samplespace == {}:
            dimensions = dimensions + [1]
        return dimensions

    @property
    def external_dimensions(self) -> list:
        """
        array of dimensions used for raw dataset reshaping
        in utills/dataset_utils.py. some nodes have peculiar dimensions
        e.g. randomized benchmarking and need dimension definition in their class
        """
        external_settable_quantities = self.external_samplespace.keys()

        # keeping the first element, ASSUMING that all settable elements
        # have the same dimensions on their samplespace
        # i.e. all qubits have the same number of ro frequency samples in readout spectroscopy
        first_settable = list(external_settable_quantities)[0]
        measured_elements = self.external_samplespace[first_settable].keys()
        first_element = list(measured_elements)[0]

        dimensions = []
        if len(dimensions) > 1:
            raise NotImplementedError("Multidimensional External Samplespace")
        for quantity in external_settable_quantities:
            dimensions.append(len(self.external_samplespace[quantity][first_element]))
        return dimensions

    def build_demod_channels(self):
        """
        The default demodulation channels are multiplexed single-qubit channels,
        which means that you only readout one qubit in parallel.
        It works when you only calibrate single qubits.
        In many cases, you also need jointly readout multiple qubits such as quantum
        state tomography.
        Rewrite this method in these nodes.

        TODO: Add parameters to the global variables
        """
        self.demod_channels = (
            ParallelDemodChannels.build_multiplexed_single_demod_channel(
                self.all_qubits, ["0", "1"], "IQ", REDIS_CONNECTION
            )
        )

    def calibrate(self, data_path: Path, lab_ic, cluster_status):
        if cluster_status != MeasurementMode.re_analyse:
            self.run_measurement(data_path, lab_ic, cluster_status)
        self.post_process(data_path)
        logger.info("analysis completed")

    def run_measurement(self, data_path: Path, lab_ic, cluster_status):
        compiled_schedule = self.precompile(data_path)

        if self.external_samplespace == {}:
            """
            This correspond to simple cluster schedules
            """
            result_dataset = self.measure_node(
                compiled_schedule,
                lab_ic,
                data_path,
                cluster_status=cluster_status,
            )
        else:
            pre_measurement_operation = self.pre_measurement_operation

            # node.external_dimensions is defined in the node_base
            iterations = self.external_dimensions[0]

            result_dataset = xarray.Dataset()

            # example of external_samplespace:
            # external_samplespace = {
            #       'cw_frequencies': {
            #          'q1': np.array(4.0e9, 4.1e9, 4.2e9),
            #          'q2': np.array(4.5e9, 4.6e9, 4.7e9),
            #        }
            # }

            # e.g. 'cw_frequencies':
            external_settable = list(self.external_samplespace.keys())[0]

            for current_iteration in range(iterations):
                reduced_external_samplespace = {}
                qubit_values = {}
                # elements may refer to qubits or couplers
                elements = self.external_samplespace[external_settable].keys()
                for element in elements:
                    qubit_specific_values = self.external_samplespace[
                        external_settable
                    ][element]
                    external_value = qubit_specific_values[current_iteration]
                    qubit_values[element] = external_value

                # example of reduced_external_samplespace:
                # reduced_external_samplespace = {
                #     'cw_frequencies': {
                #          'q1': np.array(4.2e9),
                #          'q2': np.array(4.7e9),
                #     }
                # }
                reduced_external_samplespace[external_settable] = qubit_values
                self.reduced_external_samplespace = reduced_external_samplespace
                pre_measurement_operation(
                    reduced_ext_space=reduced_external_samplespace
                )

                ds = self.measure_node(
                    compiled_schedule,
                    lab_ic,
                    data_path,
                    cluster_status,
                    measurement=(current_iteration, iterations),
                )
                result_dataset = xarray.merge([result_dataset, ds])
        logger.info("measurement completed")

    def precompile(
        self, data_path: Path, bin_mode: str = None, repetitions: int = None
    ):
        if self.name == "tof":
            return None, 1
        qubits = self.all_qubits

        # backup old parameter values
        # TODO:
        if self.backup:
            fields = self.redis_field
            for field in fields:
                field_backup = field + "_backup"
                for qubit in qubits:
                    key = f"transmons:{qubit}"
                    if field in REDIS_CONNECTION.hgetall(key).keys():
                        value = REDIS_CONNECTION.hget(key, field)
                        REDIS_CONNECTION.hset(key, field_backup, value)
                        REDIS_CONNECTION.hset(key, field, "nan")
                        structured_redis_storage(field_backup, qubit.strip("q"), value)
                        REDIS_CONNECTION.hset(key, field, "nan")
                        structured_redis_storage(field, qubit.strip("q"), None)
                if getattr(self, "coupler", None) is not None:
                    couplers = self.coupler
                    for coupler in couplers:
                        key = f"couplers:{coupler}"
                        if field in REDIS_CONNECTION.hgetall(key).keys():
                            value = REDIS_CONNECTION.hget(key, field)
                            REDIS_CONNECTION.hset(key, field_backup, value)
                            structured_redis_storage(field_backup, coupler, value)
                            REDIS_CONNECTION.hset(key, field, "nan")
                            structured_redis_storage(key, coupler, value)

        device = QuantumDevice(f"Loki_{self.name}")
        device.hardware_config(hw_config)

        transmons = {}
        for channel, qubit in enumerate(qubits):
            transmon = ExtendedTransmon(qubit)
            transmon = load_redis_config(transmon, channel)
            device.add_element(transmon)
            transmons[qubit] = transmon

        # Creating coupler edge
        # bus_list = [ [qubits[i],qubits[i+1]] for i in range(len(qubits)-1) ]
        if hasattr(self, "edges"):
            couplers = self.edges
            edges = {}
            for bus in couplers:
                control, target = bus.split(sep="_")
                coupler = CompositeSquareEdge(control, target)
                load_redis_config_coupler(coupler)
                device.add_edge(coupler)
                edges[bus] = coupler

        if hasattr(self, "edges") or self.name in [
            "cz_chevron",
            "cz_calibration",
            "cz_calibration_ssro",
            "cz_calibration_swap_ssro",
            "cz_dynamic_phase",
            "cz_dynamic_phase_swap",
            "cz_parametrisation_fix_duration",
            "reset_chevron",
            "reset_calibration_ssro",
            "tqg_randomized_benchmarking",
            "tqg_randomized_benchmarking_interleaved",
        ]:
            coupler = self.coupler
            node_class = self.measurement_obj(transmons, edges, self.qubit_state)
        else:
            node_class = self.measurement_obj(transmons, self.qubit_state)
        if self.name in [
            "ro_amplitude_three_state_optimization",
            "cz_calibration_ssro",
            "cz_calibration_swap_ssro",
            "reset_calibration_ssro",
        ]:
            device.cfg_sched_repetitions(1)  # for single-shot readout
        if bin_mode is not None:
            node_class.set_bin_mode(bin_mode)

        schedule_function = node_class.schedule_function

        compiler = SerialCompiler(name=f"{self.name}_compiler")

        schedule_samplespace = self.schedule_samplespace
        external_samplespace = self.external_samplespace
        schedule_keywords = self.schedule_keywords

        schedule = schedule_function(**schedule_samplespace, **schedule_keywords)
        compilation_config = device.generate_compilation_config()

        # save_serial_device(device, data_path)

        # create a transmon with the same name but with updated config
        # get the transmon template in dictionary form
        serialized_device = json.dumps(device, cls=SchedulerJSONEncoder)
        decoded_device = json.loads(serialized_device)
        serial_device = {}
        for element, element_config in decoded_device["data"]["elements"].items():
            serial_config = json.loads(element_config)
            serial_device[element] = serial_config

        data_path.mkdir(parents=True, exist_ok=True)
        with open(f"{data_path}/{self.name}.json", "w") as f:
            json.dump(serial_device, f, indent=4)

        device.close()

        # after the compilation_config is acquired, free the transmon resources
        for extended_transmon in transmons.values():
            extended_transmon.close()
        if hasattr(self, "edges"):
            for extended_edge in edges.values():
                extended_edge.close()

        logger.info("Starting Compiling")

        compiled_schedule = compiler.compile(
            schedule=schedule, config=compilation_config
        )

        return compiled_schedule

    def measure_node(
        self,
        compiled_schedule: CompiledSchedule,
        lab_ic,
        data_path: pathlib.Path,
        measurement=(1, 1),
    ):
        schedule_duration = compiled_schedule.get_schedule_duration()
        if "loop_repetitions" in self.node_dictionary:
            schedule_duration *= self.node_dictionary["loop_repetitions"]

        measurement_message = ""
        if measurement[1] > 1:
            measurement_message = (
                f". Measurement {measurement[0] + 1} of {measurement[1]}"
            )
        message = f"{schedule_duration:.2f} sec" + measurement_message
        print(
            f"schedule_duration = {Fore.CYAN}{Style.BRIGHT}{message}{Style.RESET_ALL}"
        )

        raw_dataset = self.execute_schedule(
            compiled_schedule, lab_ic, schedule_duration
        )

        result_dataset = configure_dataset(raw_dataset, self)
        save_dataset(result_dataset, self.name, data_path)

        logger.info("Finished measurement")

    def execute_schedule(
        self,
        compiled_schedule: CompiledSchedule,
        lab_ic,
        schedule_duration: float,
        cluster_status,
    ) -> xarray.Dataset:
        # TODO: Could move to helper function, because is static

        logger.info("Starting measurement")

        def run_measurement() -> None:
            lab_ic.prepare(compiled_schedule)
            lab_ic.start()
            lab_ic.wait_done(timeout_sec=3600)

        def display_progress():
            steps = int(schedule_duration * 5)
            if cluster_status == MeasurementMode.dummy:
                progress_sleep = 0.004
            elif cluster_status == MeasurementMode.real:
                progress_sleep = 0.2
            for _ in tqdm.tqdm(
                range(steps), desc=compiled_schedule.name, colour="blue"
            ):
                time.sleep(progress_sleep)

        thread_tqdm = threading.Thread(target=display_progress)
        thread_tqdm.start()
        thread_lab = threading.Thread(target=run_measurement)
        thread_lab.start()
        thread_lab.join()
        thread_tqdm.join()

        raw_dataset: xarray.Dataset = lab_ic.retrieve_acquisition()
        lab_ic.stop()
        logger.info("Raw dataset acquired")

        return raw_dataset

    def post_process(self, data_path: Path):
        analysis_kwargs = getattr(self, "analysis_kwargs", dict())
<<<<<<< HEAD
        node_analysis = self.analysis_obj(self.name, self.redis_field, **analysis_kwargs)
        analysis_results = node_analysis.analyze_node(data_path)
=======
        print("Redis fields")
        print(self.redis_field)
        node_analysis = self.analysis_obj(
            self.name, self.redis_field, **analysis_kwargs
        )

        analysis_results = node_analysis.analyze_node(data_path)
        # self.plot_results(node_analysis, analysis_results, data_path)
>>>>>>> 854d5882
        return analysis_results

    def __str__(self):
        return f"Node representation for {self.name} on qubits {self.all_qubits}"

    def __format__(self, message):
        return f"Node representation for {self.name} on qubits {self.all_qubits}"

    def __repr__(self):
        return f"Node({self.name}, {self.all_qubits})"<|MERGE_RESOLUTION|>--- conflicted
+++ resolved
@@ -441,19 +441,8 @@
 
     def post_process(self, data_path: Path):
         analysis_kwargs = getattr(self, "analysis_kwargs", dict())
-<<<<<<< HEAD
         node_analysis = self.analysis_obj(self.name, self.redis_field, **analysis_kwargs)
         analysis_results = node_analysis.analyze_node(data_path)
-=======
-        print("Redis fields")
-        print(self.redis_field)
-        node_analysis = self.analysis_obj(
-            self.name, self.redis_field, **analysis_kwargs
-        )
-
-        analysis_results = node_analysis.analyze_node(data_path)
-        # self.plot_results(node_analysis, analysis_results, data_path)
->>>>>>> 854d5882
         return analysis_results
 
     def __str__(self):
