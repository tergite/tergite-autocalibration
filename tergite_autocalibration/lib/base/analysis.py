--- conflicted
+++ resolved
@@ -25,15 +25,10 @@
 import numpy as np
 import xarray as xr
 
-<<<<<<< HEAD
-from tergite_autocalibration.config.globals import REDIS_CONNECTION
 from tergite_autocalibration.lib.base.utils.figure_utils import (
     create_figure_with_top_band,
 )
-from tergite_autocalibration.tools.mss.convert import structured_redis_storage
-=======
 from tergite_autocalibration.lib.utils.redis import update_redis_trusted_values
->>>>>>> 3e6afcf4
 from tergite_autocalibration.utils.dto.qoi import QOI
 from tergite_autocalibration.utils.logging import logger
 
@@ -161,11 +156,7 @@
 
         return fig, axs
 
-<<<<<<< HEAD
-    def save_plots(self):
-=======
     def _save_plots(self):
->>>>>>> 3e6afcf4
         preview_path = self.data_path / f"{self.name}_preview.png"
         full_path = self.data_path / f"{self.name}.png"
         logger.info("Saving Plots")
@@ -175,11 +166,7 @@
         logger.info(f"Plots saved to {preview_path} and {full_path}")
         plt.close()
 
-<<<<<<< HEAD
-    def save_other_plots(self):
-=======
     def _save_other_plots(self):
->>>>>>> 3e6afcf4
         pass
 
 
@@ -221,13 +208,8 @@
         self.fig, self.axs = self._manage_plots(self.column_grid, self.plots_per_qubit)
         analysis_results = self._analyze_all_qubits()
         self._fill_plots()
-<<<<<<< HEAD
-        self.save_plots()
-        self.save_other_plots()
-=======
         self._save_plots()
         self._save_other_plots()
->>>>>>> 3e6afcf4
         return analysis_results
 
     def _analyze_all_qubits(self):
@@ -463,13 +445,8 @@
         self.fig, self.axs = self._manage_plots(self.column_grid, self.plots_per_qubit)
         analysis_results = self._analyze_all_couplers()
         self._fill_plots()
-<<<<<<< HEAD
-        self.save_plots()
-        self.save_other_plots()
-=======
         self._save_plots()
         self._save_other_plots()
->>>>>>> 3e6afcf4
         return analysis_results
 
     def _analyze_all_couplers(self):
