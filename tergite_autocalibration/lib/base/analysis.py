# This code is part of Tergite
#
# (C) Copyright Eleftherios Moschandreou 2023, 2024
# (C) Copyright Liangyu Chen 2023, 2024
# (C) Copyright Stefan Hill 2024
# (C) Copyright Michele Faucci Giannelli 2024
#
# This code is licensed under the Apache License, Version 2.0. You may
# obtain a copy of this license in the LICENSE.txt file in the root directory
# of this source tree or at http://www.apache.org/licenses/LICENSE-2.0.
#
# Any modifications or derivative works of this code must retain this
# copyright notice, and modified files need to carry a notice indicating
# that they have been altered from the originals.

import collections
from abc import ABC, abstractmethod
from pathlib import Path

# TODO: we should have a conditional import depending on a feature flag here
import matplotlib.patches as mpatches
import matplotlib.pyplot as plt
import numpy as np
import xarray as xr

from tergite_autocalibration.config.globals import REDIS_CONNECTION
from tergite_autocalibration.utils.logging import logger
from tergite_autocalibration.tools.mss.convert import structured_redis_storage
from tergite_autocalibration.utils.dto.qoi import QOI


class BaseAnalysis(ABC):
    """
    Base class for the analysis
    """

    def __init__(self):
        self._qoi = None
        self.redis_fields = ""

    @property
    def qoi(self) -> "QOI":
        return self._qoi

    @qoi.setter
    def qoi(self, value: "QOI"):
        self._qoi = value

    @abstractmethod
    def plotter(self, ax: "plt.Axes"):
        """
        Plot the fitted values from the analysis

        Args:
            ax: The axis object from matplotlib to be plotted

        Returns:
            None, will just plot the fitted values

        """
        pass

    # TODO: Alternative idea would be putting the redis handling into the QOI class
    # Pros: Would be completely high-level interfaced
    # Cons: We would have to define and implement several QOI classes
    # -> It is probably not that much effort to implement several QOI classes
    # -> We could start with a BaseQOI and add more as soon as needed
    def update_redis_trusted_values(self, node: str, this_element: str):
        for i, transmon_parameter in enumerate(self.redis_fields):
            if "_" in this_element:
                name = "couplers"
            else:
                name = "transmons"
            # Setting the value in the tergite-autocalibration-lite format
            REDIS_CONNECTION.hset(
                f"{name}:{this_element}", transmon_parameter, self._qoi[i]
            )
            # Setting the value in the standard redis storage
            structured_redis_storage(
                transmon_parameter, this_element.strip("q"), self._qoi[i]
            )
            REDIS_CONNECTION.hset(f"cs:{this_element}", node, "calibrated")

    def rotate_to_probability_axis(self, complex_measurement_data):
        """
        Rotates the S21 IQ points to the real - normalized axis
        that describes the |0> - |1> axis.
        !!! It Assumes that complex_measurement_data[-2] corresponds to the |0>
                        and complex_measurement_data[-1] corresponds to the |1>
        """
        measurements = complex_measurement_data.flatten()
        data = measurements[:-2]
        calibration_0 = measurements[-2]
        calibration_1 = measurements[-1]
        displacement_vector = calibration_1 - calibration_0
        data_translated_to_zero = data - calibration_0

        rotation_angle = np.angle(displacement_vector)
        rotated_data = data_translated_to_zero * np.exp(-1j * rotation_angle)
        rotated_0 = calibration_0 * np.exp(-1j * rotation_angle)
        rotated_1 = calibration_1 * np.exp(-1j * rotation_angle)
        normalization = (rotated_1 - rotated_0).real
        real_rotated_data = rotated_data.real
        normalized_data = real_rotated_data / normalization
        return normalized_data


class BaseNodeAnalysis(ABC):
    """
    Base class for the analysis
    """

    def __init__(self):
        self._qoi = None
        self.redis_fields = ""

    @property
    def qoi(self) -> "QOI":
        return self._qoi

    @qoi.setter
    def qoi(self, value: "QOI"):
        self._qoi = value

    @abstractmethod
    def analyze_node(self) -> "QOI":
        """
        Run the fitting of the analysis function

        Returns:
            The quantity of interest as QOI wrapped object

        """
        pass

    @abstractmethod
    def open_dataset(self, index: int = None) -> xr.Dataset:
        """Abstract method to be implemented by subclasses to open a dataset."""
        pass

    def manage_plots(self, column_grid: int, plots_per_qubit: int):
        n_vars = len(self.data_vars)
        n_coords = len(self.coords)

        rows = int(np.ceil(n_vars / column_grid))
        rows = rows * plots_per_qubit

        fig, axs = plt.subplots(
            nrows=rows,
            ncols=np.min((n_vars, n_coords, column_grid)),
            squeeze=False,
            figsize=(column_grid * 5, rows * 5),
        )

        return fig, axs

    def save_plots(self):
        self.fig.tight_layout()
        preview_path = self.data_path / f"{self.name}_preview.png"
        full_path = self.data_path / f"{self.name}.png"
        logger.info("Saving Plots")
        self.fig.savefig(preview_path, bbox_inches="tight", dpi=100)
        self.fig.savefig(full_path, bbox_inches="tight", dpi=400)
        plt.show(block=True)
        logger.info(f"Plots saved to {preview_path} and {full_path}")
        plt.close()


class BaseAllQubitsAnalysis(BaseNodeAnalysis, ABC):
    single_qubit_analysis_obj: "BaseQubitAnalysis"

    def __init__(self, name: str, redis_fields):
        self.name = name
        self.redis_fields = redis_fields
        self.dataset = None
        self.data_vars = None
        self.coords = None

        self.qubit_analyses = []

        self.column_grid = 5
        self.plots_per_qubit = 1

    def analyze_node(self, data_path: Path, index: int = 0):
        self.data_path = Path(data_path)
        self.dataset = self.open_dataset(index)
        self.coords = self.dataset.coords
        self.data_vars = self.dataset.data_vars
        self.fig, self.axs = self.manage_plots(self.column_grid, self.plots_per_qubit)
        analysis_results = self._analyze_all_qubits()
        self._fill_plots()
        self.save_plots()
        return analysis_results

    def open_dataset(self, index: int) -> xr.Dataset:
        dataset_name = f"dataset_{self.name}_{index}.hdf5"
        dataset_path = self.data_path / dataset_name
        if not dataset_path.exists():
            raise FileNotFoundError(f"Dataset file not found: {dataset_path}")

        logger.info("Open dataset " + str(dataset_path))
        return xr.open_dataset(dataset_path)

    def _analyze_all_qubits(self):
        analysis_results = {}
        qubit_data_dict = self._group_by_qubit()
        index = 0
        for this_qubit, qubit_data_vars in qubit_data_dict.items():
            ds = xr.merge([self.dataset[var] for var in qubit_data_vars])
            ds.attrs["qubit"] = this_qubit
            ds.attrs["node"] = self.name

            matching_coords = [coord for coord in ds.coords if this_qubit in coord]
            if matching_coords:
                selected_coord_name = matching_coords[0]
                ds = ds.sel(
                    {selected_coord_name: slice(None)}
                )  # Select all data along this coordinate

                qubit_analysis = self.single_qubit_analysis_obj(
                    self.name, self.redis_fields
                )
                # NOTE: coord initialization cannot be done in the __init__ because
                # the dataset is loaded by the process_qubit method.
                # in other words the __init__ of the analysis class is not aware of the
                # dataset to be analyzed
                result = qubit_analysis.process_qubit(
                    ds, this_qubit
                )  # this_qubit shoulq be qXX
                # print('WARNING SKIPING REDIS UPDATING')
                analysis_results[this_qubit] = dict(zip(self.redis_fields, result))
                self.qubit_analyses.append(qubit_analysis)

            index = index + 1

        return analysis_results

    def _group_by_qubit(self):
        qubit_data_dict = collections.defaultdict(set)
        for var in self.dataset.data_vars:
            this_qubit = self.dataset[var].attrs["qubit"]
            qubit_data_dict[this_qubit].add(var)
        return qubit_data_dict

    def _fill_plots(self):
        for index, analysis in enumerate(self.qubit_analyses):
            primary_plot_row = self.plots_per_qubit * (index // self.column_grid)
            primary_axis = self.axs[primary_plot_row, index % self.column_grid]
            analysis._plot(primary_axis)


class MultipleBaseAllQubitsAnalysis(BaseAllQubitsAnalysis, ABC):
    node_analysis_obj = BaseAllQubitsAnalysis

    def __init__(self, name: str, redis_fields):
        super().__init__(name, redis_fields)
        self.loop_range = ""

    def analyze_node(self, data_path: Path):
        for i in self.loop_range:
            qubit_analysis = self.node_analysis_obj(self.name, self.redis_fields)
            qubit_analysis.analyze_node(data_path, i)


class BaseQubitAnalysis(BaseAnalysis, ABC):
    def __init__(self, name, redis_fields):
        self.name = name
        self.redis_fields = redis_fields
        self.dataset: xr.Dataset
        self.S21: xr.DataArray
        self.data_var = None
        self.qubit: str
        self.coord = None

    def process_qubit(self, dataset, qubit_element):
        self.dataset = dataset
        self.qubit = qubit_element
        self.coord = dataset.coords  # What is this doing?
        self.data_var = list(dataset.data_vars.keys())[
            0
        ]  # Assume the first data_var is relevant
        self.S21 = dataset.isel(ReIm=0) + 1j * dataset.isel(ReIm=1)
        self.magnitudes = np.abs(self.S21)
        self._qoi = self.analyse_qubit()

        self.update_redis_trusted_values(self.name, self.qubit)
        return self._qoi

    def _plot(self, primary_axis):
        self.plotter(primary_axis)  # Assuming node_analysis object is available

        # Customize plot as needed
        handles, labels = primary_axis.get_legend_handles_labels()
        patch = mpatches.Patch(color="red", label=f"{self.qubit}")
        handles.append(patch)
        primary_axis.legend(handles=handles, fontsize="small")

    @abstractmethod
    def analyse_qubit(self) -> "QOI":
        """
        Run the fitting of the analysis function

        Returns:
            The quantity of interest as QOI wrapped object

        """
        pass


class BaseCouplerAnalysis(BaseAnalysis, ABC):
    def __init__(self, name, redis_fields):
        self.name = name
        self.redis_fields = redis_fields
        self.dataset = None
        self.data_vars = None
        self.coords = None
        self.name_qubit_1 = ""
        self.name_qubit_2 = ""

    def process_coupler(self, dataset, coupler_element):
        self.name_qubit_1 = coupler_element[0:3]
        self.name_qubit_2 = coupler_element[4:7]
        self.dataset = dataset
        self.coupler = coupler_element
        self.coord = dataset.coords
        self.data_var = list(dataset.data_vars.keys())[
            0
        ]  # Assume the first data_var is relevant
        self.S21 = dataset.isel(ReIm=0) + 1j * dataset.isel(ReIm=1)
        self.magnitudes = np.abs(self.S21)

        analysis_results = self._run_coupler_analysis(coupler_element)
        self.update_redis_trusted_values(self.name, coupler_element)

        return analysis_results

    def _extract_coupler_info(self):
        for settable in self.dataset.coords:
            try:
                if self.dataset[settable].attrs["element_type"] == "coupler":
                    element_type = "coupler"
                    this_element = self.dataset[settable].attrs[element_type]
                    return this_element
            except KeyError:
                logger.info(f"No element_type for {settable}")
        return None

    def _run_coupler_analysis(self, this_element: str):
        self._qoi = self.analyze_coupler()
        return {this_element: dict(zip(self.redis_fields, self._qoi))}

    def _plot(self, primary_axis, secondary_axis):
        self.plotter(
            primary_axis, secondary_axis
        )  # Assuming node_analysis object is available

        # Customize plot as needed
        patch = mpatches.Patch(color="green", label=f"{self.coupler}")

        # handles, labels = primary_axis.get_legend_handles_labels()
        # handles.append(patch)
        # primary_axis.legend(handles=handles, fontsize="small")
        # handles, labels = secondary_axis.get_legend_handles_labels()
        # handles.append(patch)
        # secondary_axis.legend(handles=handles, fontsize="small")

    @abstractmethod
    def analyze_coupler(self):
        pass


class BaseAllCouplersAnalysis(BaseNodeAnalysis, ABC):
    single_coupler_analysis_obj: "BaseCouplerAnalysis"

    def __init__(self, name, redis_fields):
        self.name = name
        self.redis_fields = redis_fields
        self.dataset = None
        self.data_vars = None
        self.coords = None

        self.coupler_analyses = []

        self.column_grid = 2
        self.plots_per_qubit = 1

    def analyze_node(self, data_path: Path):
        self.data_path = Path(data_path)
        self.dataset = self.open_dataset()
        self.coords = self.dataset.coords
        self.data_vars = self.dataset.data_vars
        self.fig, self.axs = self.manage_plots(self.column_grid, self.plots_per_qubit)
        analysis_results = self._analyze_all_couplers()
        self._fill_plots()
        self.save_plots()
        return analysis_results

    def open_dataset(self):
        dataset_name = f"dataset_{self.name}_0.hdf5"
        dataset_path = self.data_path / dataset_name
        if not dataset_path.exists():
            raise FileNotFoundError(f"Dataset file not found: {dataset_path}")

        logger.info("Open dataset " + str(dataset_path))
        return xr.open_dataset(dataset_path)

    def _analyze_all_couplers(self):
        analysis_results = {}
        coupler_data_dict = self._group_by_coupler()
        index = 0
        if len(coupler_data_dict) == 0:
            logger.error("Dataset does not have valid coordinates")
        logger.info(coupler_data_dict)
        for this_coupler, coupler_data_vars in coupler_data_dict.items():
            logger.info(this_coupler)
            ds = xr.merge([self.dataset[var] for var in coupler_data_vars])
            ds.attrs["coupler"] = this_coupler
            ds.attrs["node"] = self.name

            # matching_coords = [coord for coord in ds.coords if this_coupler in coord]
            coupler_analysis = self.single_coupler_analysis_obj(
                self.name, self.redis_fields
            )
            coupler_analysis.data_path = self.data_path
            coupler_analysis.process_coupler(ds, this_coupler)
            self.coupler_analyses.append(coupler_analysis)

            index = index + 1

        return analysis_results

    def _group_by_coupler(self):
        coupler_data_dict = collections.defaultdict(set)
        for var in self.dataset.data_vars:
            if "_" in self.dataset[var].element:
                this_coupler = self.dataset[var].element
                coupler_data_dict[this_coupler].add(var)

        return coupler_data_dict

    def _fill_plots(self):
        for index, analysis in enumerate(self.coupler_analyses):
            primary_plot_row = self.plots_per_qubit * (index // self.column_grid)
            primary_axis = self.axs[primary_plot_row, index % self.column_grid]
            secondary_axis = self.axs[primary_plot_row, (index + 1) % self.column_grid]
<<<<<<< HEAD
            analysis._plot(primary_axis, secondary_axis)


class BaseAllCouplersRepeatAnalysis(BaseAllCouplersAnalysis, ABC):
    single_coupler_analysis_obj: "BaseCouplerAnalysis"

    def __init__(self, name, redis_fields):
        super().__init__(name, redis_fields)
        self.repeat_coordinate_name = ""

    def _extract_coupler_from_coord(self, coord_name):
        """
        Extract the coupler name from a coordinate string.
        Assumes the coupler name is the last 7 characters of the coordinate, such as q06_q07.
        """
        match = re.search(r"q\d{2}_q\d{2}", coord_name)
        if match:
            return match.group(0)
        return None

    def _extract_coupler_from_coord(self, coord_name):
        # Assuming the coupler names follow a pattern like "q06_q07"
        match = re.search(r"q\d{2}_q\d{2}", coord_name)
        return match.group(0) if match else None

    def open_dataset(self):
        # Infer number of repeats by counting the number of dataset files
        data_files = sorted(self.data_path.glob("dataset_[0-9]*.hdf5"))
        if not data_files:
            raise FileNotFoundError(f"No dataset files found in {self.data_path}")

        self.num_repeats = len(data_files)

        # Load the first dataset to infer coupler-based coordinates
        first_dataset = xr.open_dataset(data_files[0], engine="scipy")

        # Step 1: Group data variables by qubit (assuming qubit data starts with 'yq')
        self.all_qubits = [
            var for var in first_dataset.data_vars if var.startswith("yq")
        ]

        # Step 2: Group coordinates by coupler (based on the pattern in the coordinate names)
        self.coupler_data_dict = collections.defaultdict(set)
        for coord in first_dataset.coords:
            coupler = self._extract_coupler_from_coord(coord)
            if coupler:
                self.coupler_data_dict[coupler].add(coord)

        logger.info(f"Identified coupler data: {self.coupler_data_dict}")

        # You can now proceed to the rest of the merging process
        merged_dataset = self.open_and_merge_datasets(data_files)
        return merged_dataset

    def open_and_merge_datasets(self, data_files):
        merged_coupler_datasets = []

        for file_idx, file_path in enumerate(data_files):
            logger.status(
                f"Opening dataset {file_idx + 1}/{len(data_files)}: {file_path}"
            )
            ds = xr.open_dataset(file_path, engine="scipy")

            # Step 3: Extract qubit-related data and identify couplers
            for coupler, coords in self.coupler_data_dict.items():
                qubits = coupler.split("_")
                logger.info(f"Processing coupler: {coupler}")

                qubit_data = [
                    ds[var]
                    for var in self.all_qubits
                    if any(f"q{qubit[-2:]}" in var for qubit in qubits)
                ]
                logger.info(
                    f"Qubit data found for {coupler}: {[var.name for var in qubit_data]}"
                )

                if not qubit_data:
                    logger.info(f"No qubit data found for {coupler}")
                    continue

                # Instead of merging, keep each qubit data separate
                for data in qubit_data:
                    data.name = f"{data.name}"  # Rename to avoid conflicts
                    merged_coupler_datasets.append(data)

        # Step 5: After all files are processed, merge everything into the final dataset
        if merged_coupler_datasets:
            logger.status(
                f"Merging {len(merged_coupler_datasets)} datasets into final dataset."
            )
            final_merged_dataset = xr.merge(merged_coupler_datasets)
        else:
            final_merged_dataset = xr.Dataset()

        logger.status(
            f"Final merged dataset variables: {list(final_merged_dataset.data_vars)}"
        )

        return final_merged_dataset
=======
            analysis._plot(primary_axis, secondary_axis)
>>>>>>> f30d2b05
<|MERGE_RESOLUTION|>--- conflicted
+++ resolved
@@ -443,107 +443,4 @@
             primary_plot_row = self.plots_per_qubit * (index // self.column_grid)
             primary_axis = self.axs[primary_plot_row, index % self.column_grid]
             secondary_axis = self.axs[primary_plot_row, (index + 1) % self.column_grid]
-<<<<<<< HEAD
-            analysis._plot(primary_axis, secondary_axis)
-
-
-class BaseAllCouplersRepeatAnalysis(BaseAllCouplersAnalysis, ABC):
-    single_coupler_analysis_obj: "BaseCouplerAnalysis"
-
-    def __init__(self, name, redis_fields):
-        super().__init__(name, redis_fields)
-        self.repeat_coordinate_name = ""
-
-    def _extract_coupler_from_coord(self, coord_name):
-        """
-        Extract the coupler name from a coordinate string.
-        Assumes the coupler name is the last 7 characters of the coordinate, such as q06_q07.
-        """
-        match = re.search(r"q\d{2}_q\d{2}", coord_name)
-        if match:
-            return match.group(0)
-        return None
-
-    def _extract_coupler_from_coord(self, coord_name):
-        # Assuming the coupler names follow a pattern like "q06_q07"
-        match = re.search(r"q\d{2}_q\d{2}", coord_name)
-        return match.group(0) if match else None
-
-    def open_dataset(self):
-        # Infer number of repeats by counting the number of dataset files
-        data_files = sorted(self.data_path.glob("dataset_[0-9]*.hdf5"))
-        if not data_files:
-            raise FileNotFoundError(f"No dataset files found in {self.data_path}")
-
-        self.num_repeats = len(data_files)
-
-        # Load the first dataset to infer coupler-based coordinates
-        first_dataset = xr.open_dataset(data_files[0], engine="scipy")
-
-        # Step 1: Group data variables by qubit (assuming qubit data starts with 'yq')
-        self.all_qubits = [
-            var for var in first_dataset.data_vars if var.startswith("yq")
-        ]
-
-        # Step 2: Group coordinates by coupler (based on the pattern in the coordinate names)
-        self.coupler_data_dict = collections.defaultdict(set)
-        for coord in first_dataset.coords:
-            coupler = self._extract_coupler_from_coord(coord)
-            if coupler:
-                self.coupler_data_dict[coupler].add(coord)
-
-        logger.info(f"Identified coupler data: {self.coupler_data_dict}")
-
-        # You can now proceed to the rest of the merging process
-        merged_dataset = self.open_and_merge_datasets(data_files)
-        return merged_dataset
-
-    def open_and_merge_datasets(self, data_files):
-        merged_coupler_datasets = []
-
-        for file_idx, file_path in enumerate(data_files):
-            logger.status(
-                f"Opening dataset {file_idx + 1}/{len(data_files)}: {file_path}"
-            )
-            ds = xr.open_dataset(file_path, engine="scipy")
-
-            # Step 3: Extract qubit-related data and identify couplers
-            for coupler, coords in self.coupler_data_dict.items():
-                qubits = coupler.split("_")
-                logger.info(f"Processing coupler: {coupler}")
-
-                qubit_data = [
-                    ds[var]
-                    for var in self.all_qubits
-                    if any(f"q{qubit[-2:]}" in var for qubit in qubits)
-                ]
-                logger.info(
-                    f"Qubit data found for {coupler}: {[var.name for var in qubit_data]}"
-                )
-
-                if not qubit_data:
-                    logger.info(f"No qubit data found for {coupler}")
-                    continue
-
-                # Instead of merging, keep each qubit data separate
-                for data in qubit_data:
-                    data.name = f"{data.name}"  # Rename to avoid conflicts
-                    merged_coupler_datasets.append(data)
-
-        # Step 5: After all files are processed, merge everything into the final dataset
-        if merged_coupler_datasets:
-            logger.status(
-                f"Merging {len(merged_coupler_datasets)} datasets into final dataset."
-            )
-            final_merged_dataset = xr.merge(merged_coupler_datasets)
-        else:
-            final_merged_dataset = xr.Dataset()
-
-        logger.status(
-            f"Final merged dataset variables: {list(final_merged_dataset.data_vars)}"
-        )
-
-        return final_merged_dataset
-=======
-            analysis._plot(primary_axis, secondary_axis)
->>>>>>> f30d2b05
+            analysis._plot(primary_axis, secondary_axis)