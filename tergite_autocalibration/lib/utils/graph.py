import networkx as nx
import matplotlib.pyplot as plt

graph = nx.DiGraph()

# dependencies: n1 -> n2. For example
# ('tof','resonator_spectroscopy')
# means 'resonator_spectroscopy' depends on 'tof'
graph_dependencies = [
    # _____________________________________
    # these are edges on  a directed graph
    # _____________________________________
    ("tof", "resonator_spectroscopy"),
    ("resonator_spectroscopy", "coupler_resonator_spectroscopy"),
    # ('resonator_spectroscopy', 'qubit_01_spectroscopy_pulsed'),
    ("qubit_01_spectroscopy", "coupler_spectroscopy"),
    ("qubit_01_spectroscopy", "coupler_resonator_spectroscopy"),
    ("resonator_spectroscopy", "qubit_01_spectroscopy"),
    ("resonator_spectroscopy", "qubit_01_cw_spectroscopy"),
    ("qubit_01_spectroscopy", "rabi_oscillations"),
    ("rabi_oscillations", "ramsey_correction"),
    ("rabi_oscillations", "T1"),
    ("ramsey_correction", "motzoi_parameter"),
    # ('ramsey_correction', 'all_XY'),
    # ('rabi_oscillations', 'adaptive_ramsey_correction'),
    ("adaptive_ramsey_correction", "adaptive_motzoi_parameter"),
    ("motzoi_parameter", "n_rabi_oscillations"),
    ("n_rabi_oscillations", "resonator_spectroscopy_1"),
    # ('randomized_benchmarking', 'T1'),
    ("n_rabi_oscillations", "resonator_spectroscopy_1"),
    ("n_rabi_oscillations", "all_XY"),
    # ('n_rabi_oscillations', 'T1'),
    # ('randomized_benchmarking', 'T1'),
    ("T2_echo", "resonator_spectroscopy_1"),
    ("ramsey_correction", "T1"),
<<<<<<< HEAD
    ("T2_echo", "randomized_benchmarking"),
    ("T2_echo", "purity_benchmarking"),
    # ('n_rabi_oscillations', 'T1'),
    ("n_rabi_oscillations", "randomized_benchmarking"),
    ("n_rabi_oscillations", "purity_benchmarking"),
=======
        # ('n_rabi_oscillations', 'T1'),
    ("resonator_spectroscopy_2", "T1"),
>>>>>>> 8f3163b0
    ("resonator_spectroscopy_1", "ro_frequency_two_state_optimization"),
    ("ro_frequency_two_state_optimization", "ro_amplitude_two_state_optimization"),
    ("T1", "T2"),
    ("T2", "T2_echo"),
    # ('T2_echo', 'ramsey_correction'),
    # ('resonator_spectroscopy_1', 'qubit_12_spectroscopy_pulsed'),
    ("resonator_spectroscopy_1", "qubit_12_spectroscopy"),
    # ('qubit_12_spectroscopy_pulsed', 'rabi_oscillations_12'),
    # ('qubit_12_spectroscopy_multidim', 'cz_optimize_chevron'),
    ("qubit_12_spectroscopy", "rabi_oscillations_12"),
    ("rabi_oscillations_12", "ramsey_correction_12"),
    ("ramsey_correction_12", "motzoi_parameter_12"),
    ("motzoi_parameter_12", "n_rabi_oscillations_12"),
    ("n_rabi_oscillations_12", "resonator_spectroscopy_2"),
    ("resonator_spectroscopy_2", "cz_chevron_test"),
    ("resonator_spectroscopy_2", "ro_frequency_three_state_optimization"),
    ("ro_frequency_three_state_optimization", "ro_amplitude_three_state_optimization"),
    ("T2_echo", "randomized_benchmarking"),
    # ('coupler_spectroscopy', 'cz_chevron'),
    ("ro_amplitude_three_state_optimization", "cz_characterisation_chevron"),
    ("cz_characterisation_chevron", "cz_chevron"),
    # ('rabi_oscillations', 'reset_chevron'),
    # ('cz_chevron', 'cz_calibration'),
    ("resonator_spectroscopy_2", "cz_chevron"),
    ("resonator_spectroscopy_2", "cz_chevron_amplitude"),
    ("resonator_spectroscopy_2", "reset_chevron"),
    ("ro_amplitude_three_state_optimization", "reset_calibration_ssro"),
    ("resonator_spectroscopy_2", "cz_calibration"),
    # ('qubit_12_spectroscopy_multidim', 'cz_calibration'),
    ("ro_amplitude_three_state_optimization", "cz_calibration_ssro"),
    ("ro_amplitude_three_state_optimization", "cz_calibration_swap_ssro"),
    ("ro_amplitude_three_state_optimization", "process_tomography_ssro"),
    # ('cz_calibration', 'cz_calibration_ssro'),
    ("cz_calibration", "cz_dynamic_phase"),
    ("cz_dynamic_phase", "cz_dynamic_phase_swap"),
    ("cz_dynamic_phase_swap", "tqg_randomized_benchmarking"),
    ("tqg_randomized_benchmarking", "tqg_randomized_benchmarking_interleaved"),
]

graph.add_edges_from(graph_dependencies)
# For DEVELOPMENT PURPOSES the nodes that update an existing redis redis_field
# are given a refine attr so they can be skipped if desired
graph.add_node("tof", type="refine")
graph.add_node("punchout")
# graph.add_node('qubit_01_spectroscopy_pulsed')
graph.add_node("qubit_01_spectroscopy")
# graph.add_node('T1', type='refine')
# graph.add_node('T2', type='refine')
# graph.add_node('T2_echo', type='refine')
# graph.add_node('ramsey_correction', type='refine')
# graph.add_node('adaptive_motzoi_parameter', type='refine')
# graph.add_node('n_rabi_oscillations', type='refine')
# graph.add_node('ramsey_correction_12', type='refine')
# graph.add_node('ro_frequency_optimization_gef', type='refine')
# graph.add_node('ro_amplitude_optimization_gef', type='refine')
# graph.add_node('resonator_spectroscopy_2', type='refine')

# for nodes that perform the same measurement,
# assign a weight to the corresponding edge to sort them
# graph['resonator_spectroscopy']['qubit_01_spectroscopy_pulsed']['weight'] = 2
# graph['resonator_spectroscopy']['qubit_01_spectroscopy']['weight'] = 1
graph["resonator_spectroscopy_1"]["qubit_12_spectroscopy"]["weight"] = 2
graph["resonator_spectroscopy_1"]["qubit_12_spectroscopy"]["weight"] = 1

initial_pos = {
    "tof": (0, 1),
    "resonator_spectroscopy": (0, 0.9),
    "qubit_01_spectroscopy": (0.0, 0.85),
    # 'qubit_01_spectroscopy_pulsed': (-0.5,0.8),
    "rabi_oscillations": (0, 0.8),
    "ramsey_correction": (0, 0.75),
    "adaptive_motzoi_parameter": (0.0, 0.7),
    "n_rabi_oscillations": (0.0, 0.65),
    "resonator_spectroscopy_1": (0, 0.6),
    "ro_frequency_two_state_optimization": (-0.2, 0.45),
    "ro_amplitude_two_state_optimization": (-0.2, 0.35),
    # 'qubit_12_spectroscopy_pulsed': (-0.5,0.4),
    "qubit_12_spectroscopy": (0.0, 0.55),
    "rabi_oscillations_12": (0, 0.5),
    "ramsey_correction_12": (0, 0.45),
    "resonator_spectroscopy_2": (0, 0.4),
    "ro_frequency_three_state_optimization": (0.15, 0.35),
    "ro_amplitude_three_state_optimization": (0.15, 0.25),
    "cz_characterisation_chevron": (0.0, 0.2),
    "cz_chevron": (0.1, 0.2),
    "cz_calibration": (-0.9, 0.0),
    "T1": (0.25, 0.55),
    "T2": (0.35, 0.55),
    "T2_echo": (0.5, 0.55),
    "randomized_benchmarking": (0.45, 0.4),
    "state_discrimination": (0.5, 0.3),
    "coupler_spectroscopy": (0.3, 0.7),
    "punchout": (0.3, 0.9),
}


# all_nodes = list(nx.topological_sort(graph))
# print(f'{ list(graph.predecessors("cz_chevron")) = }')
# graph.remove_node('coupler_spectroscopy')
# print(f'{ list(graph.predecessors("cz_chevron")) = }')


# TODO add condition argument and explanation
def filtered_topological_order(target_node: str):
    target_ancestors = nx.ancestors(graph, target_node)
    if "coupler_spectroscopy" in target_ancestors:
        coupler_path = nx.shortest_path(
            graph, "resonator_spectroscopy", "coupler_spectroscopy"
        )
        graph.remove_node("coupler_spectroscopy")
    else:
        coupler_path = []

    if target_node == "punchout":
        topo_order = ["punchout"]
    else:
        topo_order = nx.shortest_path(
            graph, "resonator_spectroscopy", target_node, weight="weight"
        )

    def graph_condition(node, types):
        is_without_type = "type" not in graph.nodes[node]
        if is_without_type:
            return True
        has_correct_type = graph.nodes[node]["type"] in types
        return not is_without_type and has_correct_type

    filtered_order = [node for node in topo_order if graph_condition(node, "refine")]
    filtered_order = coupler_path + filtered_order
    # print(f'{ filtered_order = }')
    # quit()
    return filtered_order


if __name__ == "__main__":
    # nx.draw_spring(graph, with_labels=True, k=1, pos = initial_pos)
    # pos = nx.spring_layout(graph, k=0.3)
    nx.draw(
        graph,
        with_labels=True,
        pos=initial_pos,
        node_color="#FDFD96",
        node_shape="o",
        node_size=500,
    )
    # nx.draw(graph, pos=nx.spring_layout(graph, k=0.3), with_labels=True)
    plt.show()<|MERGE_RESOLUTION|>--- conflicted
+++ resolved
@@ -33,16 +33,11 @@
     # ('randomized_benchmarking', 'T1'),
     ("T2_echo", "resonator_spectroscopy_1"),
     ("ramsey_correction", "T1"),
-<<<<<<< HEAD
     ("T2_echo", "randomized_benchmarking"),
     ("T2_echo", "purity_benchmarking"),
     # ('n_rabi_oscillations', 'T1'),
     ("n_rabi_oscillations", "randomized_benchmarking"),
     ("n_rabi_oscillations", "purity_benchmarking"),
-=======
-        # ('n_rabi_oscillations', 'T1'),
-    ("resonator_spectroscopy_2", "T1"),
->>>>>>> 8f3163b0
     ("resonator_spectroscopy_1", "ro_frequency_two_state_optimization"),
     ("ro_frequency_two_state_optimization", "ro_amplitude_two_state_optimization"),
     ("T1", "T2"),
