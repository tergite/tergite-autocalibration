--- conflicted
+++ resolved
@@ -12,82 +12,6 @@
 # Any modifications or derivative works of this code must retain this
 # copyright notice, and modified files need to carry a notice indicating
 # that they have been altered from the originals.
-
-<<<<<<< HEAD
-class NodeFactory:
-    _instance = None
-
-    def __new__(cls):
-        if cls._instance is None:
-            from tergite_autocalibration.lib.nodes.characterization.t2.node import (
-                T2_Node,
-                T2_Echo_Node,
-            )
-            from tergite_autocalibration.lib.nodes.characterization.t1.node import T1_Node
-            from tergite_autocalibration.lib.nodes.characterization.randomized_benchmarking.node import (
-                Randomized_Benchmarking_Node,
-            )
-            from tergite_autocalibration.lib.nodes.characterization.all_xy.node import All_XY_Node
-            from tergite_autocalibration.lib.nodes.coupler.cz_dynamic_phase.node import (
-                CZ_Dynamic_Phase_Node,
-                CZ_Dynamic_Phase_Swap_Node,
-            )
-            from tergite_autocalibration.lib.nodes.coupler.cz_calibration.node import (
-                CZ_Calibration_Node,
-                CZ_Calibration_SSRO_Node,
-                CZ_Calibration_Swap_Node,
-                CZ_Calibration_Swap_SSRO_Node,
-                Reset_Calibration_SSRO_Node,
-            )
-            from tergite_autocalibration.lib.nodes.coupler.cz_parametrisation.node import (
-                CZ_Parametrisation_Fix_Duration_Node,
-            )
-            from tergite_autocalibration.lib.nodes.coupler.cz_chevron.node import (
-                CZ_Chevron_Node,
-                CZ_Characterisation_Chevron_Node,
-                CZ_Optimize_Chevron_Node,
-                Reset_Chevron_Node,
-            )
-            from tergite_autocalibration.lib.nodes.coupler.spectroscopy.node import (
-                Coupler_Spectroscopy_Node,
-                Coupler_Resonator_Spectroscopy_Node,
-            )
-            from tergite_autocalibration.lib.nodes.qubit_control.ramsey_fringes.node import (
-                Ramsey_Fringes_12_Node,
-                Ramsey_Fringes_Node,
-            )
-            from tergite_autocalibration.lib.nodes.qubit_control.rabi_oscillations.node import (
-                Rabi_Oscillations_Node,
-                N_Rabi_Oscillations_Node,
-                Rabi_Oscillations_12_Node,
-            )
-            from tergite_autocalibration.lib.nodes.qubit_control.spectroscopy.node import (
-                Qubit_01_Spectroscopy_CW_Node,
-                Qubit_01_Spectroscopy_Multidim_Node,
-                Qubit_12_Spectroscopy_Pulsed_Node,
-                Qubit_12_Spectroscopy_Multidim_Node,
-            )
-            from tergite_autocalibration.lib.nodes.qubit_control.motzoi_parameter.node import (
-                Motzoi_Parameter_Node,
-            )
-            from tergite_autocalibration.lib.nodes.readout.ro_amplitude_optimization.node import (
-                RO_amplitude_two_state_optimization_Node,
-                RO_amplitude_three_state_optimization_Node,
-            )
-            from tergite_autocalibration.lib.nodes.readout.ro_frequency_optimization.node import (
-                RO_frequency_two_state_optimization_Node,
-                RO_frequency_three_state_optimization_Node,
-            )
-            from tergite_autocalibration.lib.nodes.readout.punchout.node import Punchout_Node
-            from tergite_autocalibration.lib.nodes.readout.resonator_spectroscopy.node import (
-                Resonator_Spectroscopy_Node,
-                Resonator_Spectroscopy_1_Node,
-                Resonator_Spectroscopy_2_Node,
-            )
-
-            cls._instance = super(NodeFactory, cls).__new__(cls)
-					   
-=======
 
 class NodeFactory:
     _instance = None
@@ -117,6 +41,9 @@
                 CZ_Calibration_Swap_Node,
                 CZ_Calibration_Swap_SSRO_Node,
                 Reset_Calibration_SSRO_Node,
+            )
+            from tergite_autocalibration.lib.nodes.coupler.cz_parametrisation.node import (
+                CZ_Parametrisation_Fix_Duration_Node,
             )
             from tergite_autocalibration.lib.nodes.coupler.cz_chevron.node import (
                 CZ_Chevron_Node,
@@ -173,8 +100,6 @@
             )
 
             cls._instance = super(NodeFactory, cls).__new__(cls)
-
->>>>>>> 8f3163b0
             cls._instance.node_implementations = {
                 "punchout": Punchout_Node,
                 "resonator_spectroscopy": Resonator_Spectroscopy_Node,
@@ -190,11 +115,6 @@
                 "resonator_spectroscopy_2": Resonator_Spectroscopy_2_Node,
                 "motzoi_parameter": Motzoi_Parameter_Node,
                 "n_rabi_oscillations": N_Rabi_Oscillations_Node,
-<<<<<<< HEAD
-=======
-                "motzoi_parameter_12": Motzoi_Parameter_12_Node,
-                "n_rabi_oscillations_12": N_Rabi_Oscillations_12_Node,
->>>>>>> 8f3163b0
                 "coupler_spectroscopy": Coupler_Spectroscopy_Node,
                 "coupler_resonator_spectroscopy": Coupler_Resonator_Spectroscopy_Node,
                 "T1": T1_Node,
@@ -204,14 +124,10 @@
                 "reset_chevron": Reset_Chevron_Node,
                 "cz_characterisation_chevron": CZ_Characterisation_Chevron_Node,
                 "reset_calibration_ssro": Reset_Calibration_SSRO_Node,
-<<<<<<< HEAD
                 "cz_chevron": CZ_Chevron_Node,
                 "cz_parametrisation_fix_duration": CZ_Parametrisation_Fix_Duration_Node,
-=======
                 "process_tomography_ssro": Process_Tomography_Node,
                 "cz_chevron": CZ_Chevron_Node,
-                "cz_chevron_amplitude": CZ_Chevron_Amplitude_Node,
->>>>>>> 8f3163b0
                 "cz_optimize_chevron": CZ_Optimize_Chevron_Node,
                 "cz_calibration": CZ_Calibration_Node,
                 "cz_calibration_swap": CZ_Calibration_Swap_Node,
