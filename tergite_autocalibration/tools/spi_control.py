from qblox_instruments import SpiRack
from qblox_instruments.qcodes_drivers.spi_rack_modules import S4gModule
from qcodes import validators
import numpy as np
import time


<<<<<<< HEAD
def run_existing_spi_control_sequence():
    coupler_spi_map = {
        # 'q11_q12': (1, 'dac0'),
        "q12_q13": (1, "dac1"),
        # 'q13_q14': (1, 'dac2'),
        # 'q14_q15': (1, 'dac3'),
        # 'q16_q17': (1, 'dac0'), # slightly heating?
        # 'q17_q18': (1, 'dac1'),
        # 'q18_q19': (1, 'dac2'),
        # 'q19_q20': (1, 'dac3'), # slightly heating? , possibly +0.5mK for a coupler spectroscopy round
        # 'q16_q21': (2, 'dac2'),
        # 'q17_q22': (2, 'dac1'),
        # 'q18_q23': (2, 'dac0'),
        # 'q21_q22': (3, 'dac1'),
        # 'q22_q23': (3, 'dac2'), # badly heating?
        # 'q23_q24': (3, 'dac3'),
        # 'q20_q25': (3, 'dac0'),
        # 'q24_q25': (4, 'dac0'),
    }

    coupler = "q12_q13"
    dc_current_step = 6e-6
    # ensure step is rounded in microAmpere:
    dc_current_step = round(dc_current_step / 1e-6) * 1e-6
    spi_mod_number, dac_name = coupler_spi_map[coupler]
    spi_mod_name = f"module{spi_mod_number}"
    spi = SpiRack("loki_rack", "/dev/ttyACM0")
    spi.add_spi_module(spi_mod_number, S4gModule)
    dac0 = spi.instrument_modules[spi_mod_name].instrument_modules["dac0"]
    dac1 = spi.instrument_modules[spi_mod_name].instrument_modules["dac1"]
    dac2 = spi.instrument_modules[spi_mod_name].instrument_modules["dac2"]
    dac3 = spi.instrument_modules[spi_mod_name].instrument_modules["dac3"]
    # ---
    print(f"{ dac0.current() = }")
    print(f"{ dac1.current() = }")
    print(f"{ dac2.current() = }")
    print(f"{ dac3.current() = }")
    # ---
    dac0.ramping_enabled(True)
    dac1.ramping_enabled(True)
    dac2.ramping_enabled(True)
    dac3.ramping_enabled(True)
    dac0.current(0)
    dac1.current(0)
    dac2.current(0)
    dac3.current(0)
    dac0.span("range_min_bi")
    dac1.span("range_min_bi")
    dac2.span("range_min_bi")
    dac3.span("range_min_bi")
    dac0.current(0)
    dac1.current(0)
    dac2.current(0)
    dac3.current(0)
    dac0.ramp_rate(20e-6)
    dac1.ramp_rate(20e-6)
    dac2.ramp_rate(20e-6)
    dac3.ramp_rate(20e-6)
    dac0.ramp_max_step(dc_current_step)
    dac1.ramp_max_step(dc_current_step)

    dac2.ramp_max_step(dc_current_step)
    dac3.ramp_max_step(dc_current_step)
    print(f"{ dac0.current() = }")
    print(f"{ dac1.current() = }")
    print(f"{ dac2.current() = }")
    print(f"{ dac3.current() = }")
    # ---
    print(f"{ dac0.span() = }")
    print(f"{ dac1.span() = }")
    print(f"{ dac2.span() = }")
    print(f"{ dac3.span() = }")
    # ---

    dac0.current(0)
    dac1.current(0)
    dac2.current(0)
    dac3.current(0)
    while dac1.is_ramping():
        print(f"ramping {dac1.current()}")
        time.sleep(1)

    print(f"{ dac1.current() = }")
    # this_dac.ramp_max_step(dc_current_step)
    # this_dac.current.vals = validators.Numbers(min_value=-3e-3, max_value=3e-3)


def run_new_spi_control_sequence():
    from qblox_instruments import SpiRack
    from qblox_instruments.qcodes_drivers.spi_rack_modules import S4gModule

    spi = SpiRack("lokiB", "/dev/ttyACM0")
    spi.add_spi_module(1, S4gModule)
    spi.add_spi_module(2, S4gModule)
    spi.add_spi_module(3, S4gModule)

    m1_dac0 = spi.instrument_modules["module1"].instrument_modules["dac0"]
    m1_dac1 = spi.instrument_modules["module1"].instrument_modules["dac1"]
    m1_dac2 = spi.instrument_modules["module1"].instrument_modules["dac2"]
    m1_dac3 = spi.instrument_modules["module1"].instrument_modules["dac3"]
    m2_dac0 = spi.instrument_modules["module2"].instrument_modules["dac0"]
    m2_dac1 = spi.instrument_modules["module2"].instrument_modules["dac1"]
    m2_dac2 = spi.instrument_modules["module2"].instrument_modules["dac2"]
    m2_dac3 = spi.instrument_modules["module2"].instrument_modules["dac3"]
    m3_dac0 = spi.instrument_modules["module3"].instrument_modules["dac0"]
    m3_dac1 = spi.instrument_modules["module3"].instrument_modules["dac1"]
    m3_dac2 = spi.instrument_modules["module3"].instrument_modules["dac2"]
    m3_dac3 = spi.instrument_modules["module3"].instrument_modules["dac3"]

    m1_dac0.ramping_enabled(True)
    m1_dac1.ramping_enabled(True)
    m1_dac2.ramping_enabled(True)
    m1_dac3.ramping_enabled(True)
    m2_dac0.ramping_enabled(True)
    m2_dac1.ramping_enabled(True)
    m2_dac2.ramping_enabled(True)
    m2_dac3.ramping_enabled(True)
    m3_dac0.ramping_enabled(True)
    m3_dac1.ramping_enabled(True)
    m3_dac2.ramping_enabled(True)
    m3_dac3.ramping_enabled(True)
    m1_dac0.current(0)
    m1_dac1.current(0)
    m1_dac2.current(0)
    m1_dac3.current(0)
    m2_dac0.current(0)
    m2_dac1.current(0)
    m2_dac2.current(0)
    m2_dac3.current(0)
    m3_dac0.current(0)
    m2_dac1.current(0)
    m2_dac2.current(0)
    m2_dac3.current(0)

    print(m1_dac0.current())
    print(m1_dac1.current())
    print(m1_dac2.current())
    print(m1_dac3.current())
    print(m2_dac0.current())
    print(m2_dac1.current())
    print(m2_dac2.current())
    print(m2_dac3.current())
    print(m3_dac0.current())
    print(m2_dac1.current())
    print(m2_dac2.current())
    print(m2_dac3.current())
=======
dc_current_step = 5e-6
spi_mod_number = 3
spi_mod_name = f"module{spi_mod_number}"
spi = SpiRack("loki_rack", "/dev/ttyACM0")
spi.add_spi_module(spi_mod_number, S4gModule)
dac0 = spi.instrument_modules[spi_mod_name].instrument_modules["dac0"]
dac1 = spi.instrument_modules[spi_mod_name].instrument_modules["dac1"]
dac2 = spi.instrument_modules[spi_mod_name].instrument_modules["dac2"]
dac3 = spi.instrument_modules[spi_mod_name].instrument_modules["dac3"]
# ---
print(f"{ dac0.current() = }")
print(f"{ dac1.current() = }")
print(f"{ dac2.current() = }")
print(f"{ dac3.current() = }")
# ---
dac0.ramping_enabled(True)
dac1.ramping_enabled(True)
dac2.ramping_enabled(True)
dac3.ramping_enabled(True)
dac0.current(0)
dac1.current(0)
dac2.current(0)
dac3.current(0)
dac0.span("range_min_bi")
dac1.span("range_min_bi")
dac2.span("range_min_bi")
dac3.span("range_min_bi")
dac0.current(0)
dac1.current(0)
dac2.current(0)
dac3.current(0)
dac0.ramp_rate(10e-6)
dac1.ramp_rate(10e-6)
dac2.ramp_rate(10e-6)
dac3.ramp_rate(10e-6)
dac0.ramp_max_step(dc_current_step)
dac1.ramp_max_step(dc_current_step)

dac2.ramp_max_step(dc_current_step)
dac3.ramp_max_step(dc_current_step)
# ---
print(f"{ dac0.current() = }")
print(f"{ dac1.current() = }")
print(f"{ dac2.current() = }")
print(f"{ dac3.current() = }")
# ---
# print(f'{ dac0.span() = }')
# print(f'{ dac1.span() = }')
# print(f'{ dac2.span() = }')
# print(f'{ dac3.span() = }')
##---
#
# dac0.current(0)
# dac1.current(0)
# dac2.current(0)
# dac3.current(0)
# while dac1.is_ramping():
#            print(f'ramping {dac1.current()}')
#            time.sleep(1)
#
# print(f'{ dac1.current() = }')
## this_dac.ramp_max_step(dc_current_step)
## this_dac.current.vals = validators.Numbers(min_value=-3e-3, max_value=3e-3)
>>>>>>> 56492257
<|MERGE_RESOLUTION|>--- conflicted
+++ resolved
@@ -5,25 +5,10 @@
 import time
 
 
-<<<<<<< HEAD
 def run_existing_spi_control_sequence():
     coupler_spi_map = {
-        # 'q11_q12': (1, 'dac0'),
         "q12_q13": (1, "dac1"),
-        # 'q13_q14': (1, 'dac2'),
-        # 'q14_q15': (1, 'dac3'),
-        # 'q16_q17': (1, 'dac0'), # slightly heating?
-        # 'q17_q18': (1, 'dac1'),
-        # 'q18_q19': (1, 'dac2'),
-        # 'q19_q20': (1, 'dac3'), # slightly heating? , possibly +0.5mK for a coupler spectroscopy round
-        # 'q16_q21': (2, 'dac2'),
-        # 'q17_q22': (2, 'dac1'),
-        # 'q18_q23': (2, 'dac0'),
-        # 'q21_q22': (3, 'dac1'),
-        # 'q22_q23': (3, 'dac2'), # badly heating?
-        # 'q23_q24': (3, 'dac3'),
-        # 'q20_q25': (3, 'dac0'),
-        # 'q24_q25': (4, 'dac0'),
+
     }
 
     coupler = "q12_q13"
@@ -151,69 +136,4 @@
     print(m3_dac0.current())
     print(m2_dac1.current())
     print(m2_dac2.current())
-    print(m2_dac3.current())
-=======
-dc_current_step = 5e-6
-spi_mod_number = 3
-spi_mod_name = f"module{spi_mod_number}"
-spi = SpiRack("loki_rack", "/dev/ttyACM0")
-spi.add_spi_module(spi_mod_number, S4gModule)
-dac0 = spi.instrument_modules[spi_mod_name].instrument_modules["dac0"]
-dac1 = spi.instrument_modules[spi_mod_name].instrument_modules["dac1"]
-dac2 = spi.instrument_modules[spi_mod_name].instrument_modules["dac2"]
-dac3 = spi.instrument_modules[spi_mod_name].instrument_modules["dac3"]
-# ---
-print(f"{ dac0.current() = }")
-print(f"{ dac1.current() = }")
-print(f"{ dac2.current() = }")
-print(f"{ dac3.current() = }")
-# ---
-dac0.ramping_enabled(True)
-dac1.ramping_enabled(True)
-dac2.ramping_enabled(True)
-dac3.ramping_enabled(True)
-dac0.current(0)
-dac1.current(0)
-dac2.current(0)
-dac3.current(0)
-dac0.span("range_min_bi")
-dac1.span("range_min_bi")
-dac2.span("range_min_bi")
-dac3.span("range_min_bi")
-dac0.current(0)
-dac1.current(0)
-dac2.current(0)
-dac3.current(0)
-dac0.ramp_rate(10e-6)
-dac1.ramp_rate(10e-6)
-dac2.ramp_rate(10e-6)
-dac3.ramp_rate(10e-6)
-dac0.ramp_max_step(dc_current_step)
-dac1.ramp_max_step(dc_current_step)
-
-dac2.ramp_max_step(dc_current_step)
-dac3.ramp_max_step(dc_current_step)
-# ---
-print(f"{ dac0.current() = }")
-print(f"{ dac1.current() = }")
-print(f"{ dac2.current() = }")
-print(f"{ dac3.current() = }")
-# ---
-# print(f'{ dac0.span() = }')
-# print(f'{ dac1.span() = }')
-# print(f'{ dac2.span() = }')
-# print(f'{ dac3.span() = }')
-##---
-#
-# dac0.current(0)
-# dac1.current(0)
-# dac2.current(0)
-# dac3.current(0)
-# while dac1.is_ramping():
-#            print(f'ramping {dac1.current()}')
-#            time.sleep(1)
-#
-# print(f'{ dac1.current() = }')
-## this_dac.ramp_max_step(dc_current_step)
-## this_dac.current.vals = validators.Numbers(min_value=-3e-3, max_value=3e-3)
->>>>>>> 56492257
+    print(m2_dac3.current())