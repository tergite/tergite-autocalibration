--- conflicted
+++ resolved
@@ -78,7 +78,6 @@
 )
 def update_intermediate_folders(selected_outer, folder_data):
     """
-<<<<<<< HEAD
     Callback to update the intermediate folders with the selection for the calibration runs
 
     Args:
@@ -87,10 +86,6 @@
 
     Returns:
 
-=======
-    update the dropdown menu with all the folders corresponding
-    to all the calibration chains of a s pesific date
->>>>>>> 1f8b4ef7
     """
     if selected_outer and selected_outer in folder_data:
         return [{"label": f, "value": f} for f in folder_data[selected_outer].keys()]
@@ -105,7 +100,6 @@
 )
 def update_inner_folders(selected_intermediate, selected_outer, folder_data):
     """
-<<<<<<< HEAD
     Callback to update the inner folders with the selection for the measurements
 
     Args:
@@ -117,12 +111,6 @@
 
     """
 
-=======
-    update the dropdown menu with all the folders corresponding
-    to all the particular node measurements for a specific date
-    and a specific calibration chain
-    """
->>>>>>> 1f8b4ef7
     if (
         selected_outer
         and selected_intermediate
