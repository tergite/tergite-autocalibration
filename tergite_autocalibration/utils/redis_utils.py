# This code is part of Tergite
#
# (C) Copyright Eleftherios Moschandreou 2024
# (c) Copyright Stefan Hill 2024
#
# This code is licensed under the Apache License, Version 2.0. You may
# obtain a copy of this license in the LICENSE.txt file in the root directory
# of this source tree or at http://www.apache.org/licenses/LICENSE-2.0.
#
# Any modifications or derivative works of this code must retain this
# copyright notice, and modified files need to carry a notice indicating
# that they have been altered from the originals.
import toml

from tergite_autocalibration.config import settings
from tergite_autocalibration.config.data import dh
from tergite_autocalibration.config.settings import REDIS_CONNECTION
from tergite_autocalibration.tools.mss.convert import structured_redis_storage


def populate_parking_currents(
    transmon_configuration: dict, couplers: list, redis_connection
):
    initial_device_config = transmon_configuration["initials"]

    initial_coupler_parameters = initial_device_config["couplers"]

    for coupler in couplers:
        if coupler in initial_coupler_parameters:
            for parameter_key, parameter_value in initial_coupler_parameters[
                coupler
            ].items():
                redis_connection.hset(
                    f"couplers:{coupler}", parameter_key, parameter_value
                )
                structured_redis_storage(parameter_key, coupler, parameter_value)


def populate_initial_parameters(qubits: list, couplers: list, redis_connection):
    # TODO: This way of loading the device configuration is very simple.
    #       Making it more robust would require some more engineering on the data handler.
    initial_device_config = dh.device

    initial_qubit_parameters = initial_device_config["qubit"]
    initial_coupler_parameters = initial_device_config["coupler"]

    # Populate the Redis database with the initial 'reasonable'
    # parameter values from the toml file

    for qubit in qubits:
        # parameter common to all qubits:
        if "all" in initial_qubit_parameters.keys():
            for module_key, module_value in initial_qubit_parameters["all"].items():
                if isinstance(module_value, dict):
                    for parameter_key, parameter_value in module_value.items():
                        sub_module_key = module_key + ":" + parameter_key
                        redis_connection.hset(
                            f"transmons:{qubit}", sub_module_key, parameter_value
                        )
                        structured_redis_storage(
                            sub_module_key, qubit.strip("q"), parameter_value
                        )
                else:
                    redis_connection.hset(f"transmons:{qubit}", module_key, module_value)
                    structured_redis_storage(module_key, qubit.strip("q"), module_value)

        # parameter specific to each qubit:
        for module_key, module_value in initial_qubit_parameters[qubit].items():
            if isinstance(module_value, dict):
                for parameter_key, parameter_value in module_value.items():
                    sub_module_key = module_key + ":" + parameter_key
                    redis_connection.hset(
                        f"transmons:{qubit}", sub_module_key, parameter_value
                    )
                    structured_redis_storage(
                        sub_module_key, qubit.strip("q"), parameter_value
                    )
            else:
                redis_connection.hset(f"transmons:{qubit}", module_key, module_value)
                structured_redis_storage(module_key, qubit.strip("q"), module_value)

    for coupler in couplers:
        for module_key, module_value in initial_coupler_parameters["all"].items():
            redis_connection.hset(f"couplers:{coupler}", module_key, module_value)
            structured_redis_storage(module_key, coupler, module_value)

        if coupler in initial_coupler_parameters:
            for module_key, module_value in initial_coupler_parameters[coupler].items():
                redis_connection.hset(f"couplers:{coupler}", module_key, module_value)
                structured_redis_storage(module_key, coupler, module_value)


def populate_active_reset_parameters(
    transmon_configuration: dict, qubits: list, redis_connection
):
    active_reset_device_config = transmon_configuration["active_reset"]

    ar_qubit_parameters = active_reset_device_config["qubits"]

    # Populate the Redis database with the initial active reset
    # parameter values from the toml file
    for qubit in qubits:

        # parameter specific to each qubit:
        for module_key, module_value in ar_qubit_parameters[qubit].items():
            if isinstance(module_value, dict):
                for parameter_key, parameter_value in module_value.items():
                    sub_module_key = module_key + ":" + parameter_key
                    redis_connection.hset(
                        f"transmons:{qubit}", sub_module_key, parameter_value
                    )
                    structured_redis_storage(
                        sub_module_key, qubit.strip("q"), parameter_value
                    )
            else:
                redis_connection.hset(f"transmons:{qubit}", module_key, module_value)
                structured_redis_storage(module_key, qubit.strip("q"), module_value)


def populate_node_parameters(
    node_name: str,
    is_node_calibrated: bool,
    qubits: list,
    couplers: list,
    redis_connection,
):
    # Populate the Redis database with node specific parameter values from the toml file
    transmon_configuration = toml.load(settings.NODE_CONFIG)
    if node_name in transmon_configuration and not is_node_calibrated:
        node_specific_dict = transmon_configuration[node_name]["all"]
        for field_key, field_value in node_specific_dict.items():
            if isinstance(field_value, dict):
                for sub_field_key, sub_field_value in field_value.items():
                    sub_field_key = field_key + ":" + sub_field_key
                    for qubit in qubits:
                        redis_connection.hset(
                            f"transmons:{qubit}", sub_field_key, sub_field_value
                        )
                        structured_redis_storage(
                            sub_field_key, qubit.strip("q"), sub_field_value
                        )
                    for coupler in couplers:
                        redis_connection.hset(
                            f"couplers:{coupler}", sub_field_key, sub_field_value
                        )
                        structured_redis_storage(
                            sub_field_key, coupler, sub_field_value
                        )
            else:
                for qubit in qubits:
                    redis_connection.hset(f"transmons:{qubit}", field_key, field_value)
                    structured_redis_storage(field_key, qubit.strip("q"), field_value)
                for coupler in couplers:
                    redis_connection.hset(f"couplers:{coupler}", field_key, field_value)
                    structured_redis_storage(field_key, coupler, field_value)


<<<<<<< HEAD
def populate_quantities_of_interest(qubits: list, couplers: list, redis_connection):
    # Populate the Redis database with the quantities of interest, at Nan value
    # Only if the key does NOT already exist
    qoi_configuration = toml.load(settings.QOI_CONFIG)
    quantities_of_interest = qoi_configuration["qoi"]
    qubit_quantities_of_interest = quantities_of_interest["qubits"]
    coupler_quantities_of_interest = quantities_of_interest["couplers"]

    for node_name, node_parameters_dictionary in qubit_quantities_of_interest.items():
        # named field as Redis calls them fields
        for qubit in qubits:
            redis_key = f"transmons:{qubit}"
            calibration_supervisor_key = f"cs:{qubit}"
            for field_key, field_value in node_parameters_dictionary.items():
                if isinstance(field_value, dict):
                    for parameter_name, parameter_value in field_value.items():
                        """
                        e.g. parameter_name -> 'acq_delay'
                             field_key -> 'measure'
                             sub_field_key -> 'measure:acq_delay'
                        """
                        sub_field_key = field_key + ":" + parameter_name
                        if not redis_connection.hexists(redis_key, sub_field_key):
                            redis_connection.hset(
                                f"transmons:{qubit}", sub_field_key, parameter_value
                            )
                            structured_redis_storage(
                                sub_field_key, qubit.strip("q"), parameter_value
                            )
                # check if field already exists
                elif not redis_connection.hexists(redis_key, field_key):
                    redis_connection.hset(f"transmons:{qubit}", field_key, field_value)
                    structured_redis_storage(field_key, qubit.strip("q"), field_value)
            # flag for the calibration supervisor
            if not redis_connection.hexists(calibration_supervisor_key, node_name):
                redis_connection.hset(f"cs:{qubit}", node_name, "not_calibrated")

    for node_name, node_parameters_dictionary in coupler_quantities_of_interest.items():
        for coupler in couplers:
            redis_key = f"couplers:{coupler}"
            calibration_supervisor_key = f"cs:{coupler}"
            for field_key, field_value in node_parameters_dictionary.items():
                # check if field already exists
                if not redis_connection.hexists(redis_key, field_key):
                    redis_connection.hset(f"couplers:{coupler}", field_key, field_value)
                    structured_redis_storage(field_key, coupler, field_value)
            # flag for the calibration supervisor
            if not redis_connection.hexists(calibration_supervisor_key, node_name):
                redis_connection.hset(f"cs:{coupler}", node_name, "not_calibrated")
=======
def populate_quantities_of_interest(
    calibration_nodes: list[str],
    qubits: list[str],
    couplers: list[str],
    calibration_node_factory,
    redis_connection,
):
    # Populate the Redis database with the quantities of interest, at Nan value
    # Only if the key does NOT already exist
    for node_name in calibration_nodes:
        node = calibration_node_factory.node_implementations[node_name]
        qubit_qois = node.qubit_qois
        if qubit_qois is not None:
            for qubit in qubits:
                redis_key = f"transmons:{qubit}"
                calibration_supervisor_key = f"cs:{qubit}"
                for qoi in qubit_qois:
                    if not redis_connection.hexists(redis_key, qoi):
                        redis_connection.hset(f"transmons:{qubit}", qoi, "nan")
                        if qoi == "measure_3state_opt:pulse_amp":
                            redis_connection.hset(f"transmons:{qubit}", qoi, "0")
                        if qoi == "rxy:motzoi":
                            redis_connection.hset(f"transmons:{qubit}", qoi, "0")
                        structured_redis_storage(qoi, qubit.strip("q"), "nan")
                # flag for the calibration supervisor
                if not redis_connection.hexists(calibration_supervisor_key, node_name):
                    redis_connection.hset(f"cs:{qubit}", node_name, "not_calibrated")

        coupler_qois = node.coupler_qois
        if coupler_qois is not None:
            for coupler in couplers:
                redis_key = f"couplers:{coupler}"
                calibration_supervisor_key = f"cs:{coupler}"
                for qoi in coupler_qois:
                    # check if field already exists
                    if not redis_connection.hexists(redis_key, qoi):
                        redis_connection.hset(f"couplers:{coupler}", qoi, "nan")
                        structured_redis_storage(qoi, coupler, "nan")
                # flag for the calibration supervisor
                if not redis_connection.hexists(calibration_supervisor_key, node_name):
                    redis_connection.hset(f"cs:{coupler}", node_name, "not_calibrated")
>>>>>>> faebdf83


def reset_all_nodes(nodes, qubits: list, couplers: list, redis_connection):
    for qubit in qubits:
        fields = redis_connection.hgetall(f"transmons:{qubit}").keys()
        key = f"transmons:{qubit}"
        cs_key = f"cs:{qubit}"
        for field in fields:
            redis_connection.hset(key, field, "nan")
            structured_redis_storage(key, qubit.strip("q"), None)
        for node in nodes:
            redis_connection.hset(cs_key, node, "not_calibrated")

    for coupler in couplers:
        fields = redis_connection.hgetall(f"couplers:{coupler}").keys()
        key = f"couplers:{coupler}"
        cs_key = f"cs:{coupler}"
        for field in fields:
            redis_connection.hset(key, field, "nan")
            structured_redis_storage(key, coupler, None)
        for node in nodes:
            redis_connection.hset(cs_key, node, "not_calibrated")


def fetch_redis_params(param: str, this_element: str):
    if "_" in this_element:
        name = "couplers"
    else:
        name = "transmons"
    redis_config = REDIS_CONNECTION.hgetall(f"{name}:{this_element}")
    return float(redis_config[param])<|MERGE_RESOLUTION|>--- conflicted
+++ resolved
@@ -155,57 +155,6 @@
                     structured_redis_storage(field_key, coupler, field_value)
 
 
-<<<<<<< HEAD
-def populate_quantities_of_interest(qubits: list, couplers: list, redis_connection):
-    # Populate the Redis database with the quantities of interest, at Nan value
-    # Only if the key does NOT already exist
-    qoi_configuration = toml.load(settings.QOI_CONFIG)
-    quantities_of_interest = qoi_configuration["qoi"]
-    qubit_quantities_of_interest = quantities_of_interest["qubits"]
-    coupler_quantities_of_interest = quantities_of_interest["couplers"]
-
-    for node_name, node_parameters_dictionary in qubit_quantities_of_interest.items():
-        # named field as Redis calls them fields
-        for qubit in qubits:
-            redis_key = f"transmons:{qubit}"
-            calibration_supervisor_key = f"cs:{qubit}"
-            for field_key, field_value in node_parameters_dictionary.items():
-                if isinstance(field_value, dict):
-                    for parameter_name, parameter_value in field_value.items():
-                        """
-                        e.g. parameter_name -> 'acq_delay'
-                             field_key -> 'measure'
-                             sub_field_key -> 'measure:acq_delay'
-                        """
-                        sub_field_key = field_key + ":" + parameter_name
-                        if not redis_connection.hexists(redis_key, sub_field_key):
-                            redis_connection.hset(
-                                f"transmons:{qubit}", sub_field_key, parameter_value
-                            )
-                            structured_redis_storage(
-                                sub_field_key, qubit.strip("q"), parameter_value
-                            )
-                # check if field already exists
-                elif not redis_connection.hexists(redis_key, field_key):
-                    redis_connection.hset(f"transmons:{qubit}", field_key, field_value)
-                    structured_redis_storage(field_key, qubit.strip("q"), field_value)
-            # flag for the calibration supervisor
-            if not redis_connection.hexists(calibration_supervisor_key, node_name):
-                redis_connection.hset(f"cs:{qubit}", node_name, "not_calibrated")
-
-    for node_name, node_parameters_dictionary in coupler_quantities_of_interest.items():
-        for coupler in couplers:
-            redis_key = f"couplers:{coupler}"
-            calibration_supervisor_key = f"cs:{coupler}"
-            for field_key, field_value in node_parameters_dictionary.items():
-                # check if field already exists
-                if not redis_connection.hexists(redis_key, field_key):
-                    redis_connection.hset(f"couplers:{coupler}", field_key, field_value)
-                    structured_redis_storage(field_key, coupler, field_value)
-            # flag for the calibration supervisor
-            if not redis_connection.hexists(calibration_supervisor_key, node_name):
-                redis_connection.hset(f"cs:{coupler}", node_name, "not_calibrated")
-=======
 def populate_quantities_of_interest(
     calibration_nodes: list[str],
     qubits: list[str],
@@ -247,7 +196,6 @@
                 # flag for the calibration supervisor
                 if not redis_connection.hexists(calibration_supervisor_key, node_name):
                     redis_connection.hset(f"cs:{coupler}", node_name, "not_calibrated")
->>>>>>> faebdf83
 
 
 def reset_all_nodes(nodes, qubits: list, couplers: list, redis_connection):
