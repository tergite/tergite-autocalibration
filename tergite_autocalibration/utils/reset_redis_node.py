--- conflicted
+++ resolved
@@ -25,17 +25,10 @@
         self.qubits = CONFIG.qubits
         self.couplers = CONFIG.couplers
         node_factory = NodeFactory()
-<<<<<<< HEAD
-        self.nodes = node_factory.all_nodes()
+        self.nodes = node_factory.all_node_names()
         qoi_configuration = toml.load(QOI_CONFIG)
         self.quantities_of_interest = qoi_configuration["qoi"]["qubits"]
         self.coupler_quantities_of_interest = qoi_configuration["qoi"]["couplers"]
-=======
-        self.nodes = node_factory.all_node_names()
-        transmon_configuration = toml.load(DEVICE_CONFIG)
-        self.quantities_of_interest = transmon_configuration["qoi"]["qubits"]
-        self.coupler_quantities_of_interest = transmon_configuration["qoi"]["couplers"]
->>>>>>> 356f3ced
 
     def reset_node(self, remove_node):
         print(f"{ remove_node = }")
