--- conflicted
+++ resolved
@@ -14,12 +14,8 @@
 
 import itertools
 
-<<<<<<< HEAD
 from tergite_autocalibration.config.calibration import CONFIG
 from tergite_autocalibration.config.settings import QOI_CONFIG, REDIS_CONNECTION
-=======
-from tergite_autocalibration.config.settings import REDIS_CONNECTION
->>>>>>> faebdf83
 from tergite_autocalibration.lib.utils.node_factory import NodeFactory
 from tergite_autocalibration.tools.mss.convert import structured_redis_storage
 
@@ -31,17 +27,8 @@
     factory_dict = node_factory.node_implementations
 
     def __init__(self):
-<<<<<<< HEAD
         self.qubits = CONFIG.qubits
         self.couplers = CONFIG.couplers
-        node_factory = NodeFactory()
-        self.nodes = node_factory.all_node_names()
-        qoi_configuration = toml.load(QOI_CONFIG)
-        self.quantities_of_interest = qoi_configuration["qoi"]["qubits"]
-        self.coupler_quantities_of_interest = qoi_configuration["qoi"]["couplers"]
-=======
-        self.qubits = user_input.qubits
-        self.couplers = user_input.couplers
 
         qois = [self.factory_dict[node].qubit_qois for node in self.nodes]
         qois = [qoi for qoi in qois if qoi is not None]  # filter out Nones
@@ -53,7 +40,6 @@
         self.coupler_quantities_of_interest = list(
             itertools.chain.from_iterable(coupler_qois)
         )
->>>>>>> faebdf83
 
     def reset_node(self, remove_node):
         print(f"{ remove_node = }")
