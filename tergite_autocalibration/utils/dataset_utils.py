# This code is part of Tergite
#
# (C) Copyright Eleftherios Moschandreou 2024
# (C) Copyright Liangyu Chen 2024
# (C) Copyright Tong Liu 2024
# (C) Copyright Michele Faucci Giannelli 2024
#
# This code is licensed under the Apache License, Version 2.0. You may
# obtain a copy of this license in the LICENSE.txt file in the root directory
# of this source tree or at http://www.apache.org/licenses/LICENSE-2.0.
#
# Any modifications or derivative works of this code must retain this
# copyright notice, and modified files need to carry a notice indicating
# that they have been altered from the originals.

import pathlib
from collections.abc import Iterable
from datetime import datetime
from uuid import uuid4

import numpy as np
import xarray

from tergite_autocalibration.config.settings import DATA_DIR
from tergite_autocalibration.utils.logger.tac_logger import logger


def configure_dataset(
    raw_ds: xarray.Dataset,
    node,
) -> xarray.Dataset:
    """
    The dataset retrieved from the instrument coordinator is
    too bare-bones. Here the dims, coords and data_vars are configured
    """
    dataset = xarray.Dataset(attrs={"elements": []})

    raw_ds_keys = raw_ds.data_vars.keys()
    measurement_qubits = node.all_qubits
<<<<<<< HEAD
    schedule_samplespace = node.schedule_samplespace

    samplespace = schedule_samplespace
=======
    samplespace = node.schedule_samplespace
>>>>>>> 2590b92a

    sweep_quantities = samplespace.keys()

    n_qubits = len(measurement_qubits)
    if "ssro" in node.name:
        qubit_states = ["c0", "c1", "c2"]  # for calibration points

<<<<<<< HEAD
    for key in raw_ds_keys:
=======
    # if 'cz_param' in node.name:
    #    print("Here")
    #    return raw_ds

    for key in keys:
>>>>>>> 2590b92a
        key_indx = key % n_qubits  # this is to handle ro_opt_frequencies node where

        coords_dict = {}
        measured_qubit = measurement_qubits[key_indx]
        dimensions = node.dimensions

        if "ssro" in node.name:
            # TODO: We are not sure about this one
            # dimensions[0] += len(qubit_states)  # for calibration points
            shots = int(len(raw_ds[key].values[0]) / (np.product(dimensions)))
            coords_dict["shot"] = (
                "shot",
                range(shots),
                {"qubit": measured_qubit, "long_name": "shot", "units": "NA"},
            )

        for quantity in sweep_quantities:
            # eg settable_elements -> ['q1','q2',...] or ['q1_q2','q3_q4',...] :
            settable_elements = samplespace[quantity].keys()

            # distinguish if the settable is on a qubit or a coupler:
            if measured_qubit in settable_elements:
                element = measured_qubit
                element_type = "qubit"
            else:
                matching = [s for s in settable_elements if measured_qubit in s]
                # TODO: len(matching) == 1 implies that we operate on only 1 coupler.
                # To be changed in future
                if len(matching) == 1 and "_" in matching[0]:
                    element = matching[0]
                    element_type = "coupler"
                else:
                    raise (ValueError)

            coord_key = quantity + element

            settable_values = samplespace[quantity][element]
            coord_attrs = {
                "element_type": element_type,  # 'element_type' is ether 'qubit' or 'coupler'
                element_type: element,
                "measured_qubit": measured_qubit,
                "long_name": f"{coord_key}",
                "units": "NA",
            }


            if not isinstance(settable_values, Iterable):
                settable_values = np.array([settable_values])

            coords_dict[coord_key] = (coord_key, settable_values, coord_attrs)

        if node.loops is not None:
            coords_dict["loops"] = (
                "loops",
                np.arange(node.loops),
                {"element_type": "NA"},
            )

        partial_ds = xarray.Dataset(coords=coords_dict)


        data_values = raw_ds[key].values


        reshaping = reversed(node.dimensions)
        if "ssro" in node.name:
            reshaping = np.array([shots])
            reshaping = np.append(reshaping, dimensions)
            data_values = data_values.reshape(*reshaping)
        else:
            data_values = data_values.reshape(*node.dimensions, order="F")

        # determine if this dataarray examines a qubit or a coupler:
        # TODO: this needs improvement
        element = measured_qubit
        if node.couplers is not None:
            element = node.couplers[0]

        attributes = {
            "qubit": measured_qubit,
            "element": element,
            "long_name": f"y{measured_qubit}",
            "units": "NA",
        }
        partial_ds[f"y{measured_qubit}"] = (
            tuple(coords_dict.keys()),
            data_values,
            attributes,
        )

        dataset = xarray.merge([dataset, partial_ds])
        dataset.attrs["elements"].append(element)

    return dataset


def to_real_dataset(iq_dataset: xarray.Dataset) -> xarray.Dataset:
    ds = iq_dataset.expand_dims("ReIm", axis=-1)  # Add ReIm axis at the end
    ds = xarray.concat([ds.real, ds.imag], dim="ReIm")
    return ds

def create_node_data_path(node) -> pathlib.Path:
    measurement_date = datetime.now()
    measurements_today = measurement_date.date().strftime("%Y%m%d")
    time_id = measurement_date.strftime("%Y%m%d-%H%M%S-%f")[:19]
    measurement_id = time_id + "-" + str(uuid4())[:6] + f"-{node.name}"
    data_path = pathlib.Path(DATA_DIR / measurements_today / measurement_id)
    return data_path


def save_dataset(
    result_dataset: xarray.Dataset, node_name: str, data_path: pathlib.Path
) -> None:
    """
    Save the measurement dataset to a file.

    Args:
        result_dataset (xarray.Dataset): The dataset to save.
        node_name (str): Name of the node being measured.
        data_path (pathlib.Path): Path where the dataset will be saved.
    """
    data_path.mkdir(parents=True, exist_ok=True)
    measurement_id = data_path.stem[0:19]

    result_dataset = result_dataset.assign_attrs(
        {"name": node_name, "tuid": measurement_id}
    )

    # to_netcdf doesn't like complex numbers, convert to real/imag to save:
    result_dataset_real = to_real_dataset(result_dataset)

    count = 0
    dataset_name = f"dataset_{node_name}_{count}.hdf5"
    while (data_path / dataset_name).is_file():
        count += 1
        dataset_name = f"dataset_{node_name}_{count}.hdf5"
    result_dataset_real.to_netcdf(data_path / dataset_name)


def tunneling_qubits(data_values: np.ndarray) -> np.ndarray:
    if data_values.shape[0] == 1:
        # Single-qubit demodulation
        data_values = data_values[0]
        dims = len(data_values.shape)
        # Transpose data_values
        return np.moveaxis(data_values, range(dims), range(dims - 1, -1, -1))
    else:
        dims = len(data_values.shape)
        # Transpose data_values.
        # The first dimension corresponds to the index of qubits.
        return np.moveaxis(data_values, range(1, dims), range(dims - 1, 0, -1))<|MERGE_RESOLUTION|>--- conflicted
+++ resolved
@@ -13,9 +13,9 @@
 # copyright notice, and modified files need to carry a notice indicating
 # that they have been altered from the originals.
 
-import pathlib
 from collections.abc import Iterable
 from datetime import datetime
+import pathlib
 from uuid import uuid4
 
 import numpy as np
@@ -37,13 +37,7 @@
 
     raw_ds_keys = raw_ds.data_vars.keys()
     measurement_qubits = node.all_qubits
-<<<<<<< HEAD
-    schedule_samplespace = node.schedule_samplespace
-
-    samplespace = schedule_samplespace
-=======
     samplespace = node.schedule_samplespace
->>>>>>> 2590b92a
 
     sweep_quantities = samplespace.keys()
 
@@ -51,15 +45,7 @@
     if "ssro" in node.name:
         qubit_states = ["c0", "c1", "c2"]  # for calibration points
 
-<<<<<<< HEAD
     for key in raw_ds_keys:
-=======
-    # if 'cz_param' in node.name:
-    #    print("Here")
-    #    return raw_ds
-
-    for key in keys:
->>>>>>> 2590b92a
         key_indx = key % n_qubits  # this is to handle ro_opt_frequencies node where
 
         coords_dict = {}
@@ -105,7 +91,6 @@
                 "units": "NA",
             }
 
-
             if not isinstance(settable_values, Iterable):
                 settable_values = np.array([settable_values])
 
@@ -120,9 +105,7 @@
 
         partial_ds = xarray.Dataset(coords=coords_dict)
 
-
         data_values = raw_ds[key].values
-
 
         reshaping = reversed(node.dimensions)
         if "ssro" in node.name:
@@ -160,6 +143,7 @@
     ds = iq_dataset.expand_dims("ReIm", axis=-1)  # Add ReIm axis at the end
     ds = xarray.concat([ds.real, ds.imag], dim="ReIm")
     return ds
+
 
 def create_node_data_path(node) -> pathlib.Path:
     measurement_date = datetime.now()
@@ -199,6 +183,7 @@
     result_dataset_real.to_netcdf(data_path / dataset_name)
 
 
+# TODO: how does this function work?
 def tunneling_qubits(data_values: np.ndarray) -> np.ndarray:
     if data_values.shape[0] == 1:
         # Single-qubit demodulation
