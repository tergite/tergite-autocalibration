from datetime import datetime
import pathlib
from uuid import uuid4

import numpy as np
import xarray

from collections.abc import Iterable
from tergite_autocalibration.config.settings import DATA_DIR



def configure_dataset(
    raw_ds: xarray.Dataset,
    node,
) -> xarray.Dataset:
    """
    The dataset retrieved from the instrument coordinator is
    too bare-bones. Here the dims, coords and data_vars are configured
    """
    dataset = xarray.Dataset()

    keys = raw_ds.data_vars.keys()
    measurement_qubits = node.all_qubits
    schedule_samplespace = node.schedule_samplespace
    external_samplespace = node.reduced_external_samplespace

    samplespace = schedule_samplespace | external_samplespace

    # if hasattr(node, 'spi_samplespace'):
    #     spi_samplespace = node.spi_samplespace
    #     # merge the samplespaces: | is the dictionary merging operator
    #     samplespace = samplespace | spi_samplespace

    sweep_quantities = samplespace.keys()

    n_qubits = len(measurement_qubits)
    if node.name in [
        "ro_amplitude_three_state_optimization",
        "ro_frequency_three_state_optimization",
    ]:
        qubit_states = [0, 1, 2]
    elif node.name in [
        "ro_amplitude_two_state_optimization",
        "ro_frequency_two_state_optimization",
    ]:
        qubit_states = [0, 1]
    elif node.name in [
        "cz_calibration_ssro",
        "cz_calibration_swap_ssro",
        "reset_calibration_ssro",
    ]:
        qubit_states = ["c0", "c1", "c2"]  # for calibration points

    for key in keys:
        key_indx = key % n_qubits  # this is to handle ro_opt_frequencies node where

        coords_dict = {}
        measured_qubit = measurement_qubits[key_indx]
        dimensions = node.dimensions
        print("node dimenstions are: ", dimensions)

        if node.name in [
            "cz_calibration_ssro",
            "cz_calibration_swap_ssro",
            "reset_calibration_ssro",
        ]:
            # TODO: We are not sure about this one
            dimensions[1] += len(qubit_states)  # for calibration points
            shots = int(len(raw_ds[key].values[0]) / (np.product(dimensions)))
            coords_dict["shot"] = (
                "shot",
                range(shots),
                {"qubit": measured_qubit, "long_name": "shot", "units": "NA"},
            )

        for quantity in sweep_quantities:
            # eg ['q1','q2',...] or ['q1_q2','q3_q4',...] :
            settable_elements = samplespace[quantity].keys()

            # distinguish if the settable is on a qubit or a coupler:
            if measured_qubit in settable_elements:
                element = measured_qubit
                element_type = "qubit"
            else:
                matching = [s for s in settable_elements if measured_qubit in s]
                if len(matching) == 1 and "_" in matching[0]:
                    element = matching[0]
                    element_type = "coupler"
                else:
                    raise (ValueError)

            coord_key = quantity + element

            settable_values = samplespace[quantity][element]
            coord_attrs = {
                "element_type": element_type,  # 'element_type' is ether 'qubit' or 'coupler'
                element_type: element,
                "long_name": f"{coord_key}",
                "units": "NA",
            }

            if not isinstance(settable_values, Iterable):
                settable_values = np.array([settable_values])

            coords_dict[coord_key] = (coord_key, settable_values, coord_attrs)

<<<<<<< HEAD
        # if node.name in ['ro_amplitude_three_state_optimization']:
        # coords_dict['state'] = ('state', qubit_states, {'qubit': measured_qubit, 'long_name': 'state', 'units': 'NA'})

=======
>>>>>>> 56492257
        partial_ds = xarray.Dataset(coords=coords_dict)

        data_values = raw_ds[key].values

        if (
            node.name == "ro_amplitude_two_state_optimization"
            or node.name == "ro_amplitude_three_state_optimization"
        ):
            loops = node.schedule_keywords["loop_repetitions"]
            for key in coords_dict.keys():
                if measured_qubit in key and "ro_amplitudes" in key:
                    ampls = coords_dict[key][1]
                elif measured_qubit in key and "qubit_states" in key:
                    states = coords_dict[key][1]
            data_values = reshufle_loop_dataset(data_values, ampls, states, loops)

        reshaping = reversed(node.dimensions)
        if node.name in ["ro_amplitude_optimization_gef"]:
            reshaping = [shots, dimensions[0], len(qubit_states)]
            data_values = data_values.reshape(*reshaping)
        elif node.name in [
            "cz_calibration_ssro",
            "cz_calibration_swap_ssro",
            "reset_calibration_ssro",
        ]:
            reshaping = np.array([shots])
            reshaping = np.append(reshaping, dimensions)
            data_values = data_values.reshape(*reshaping)
        else:
            data_values = data_values.reshape(*reshaping)
            data_values = np.transpose(data_values)
        attributes = {
            "qubit": measured_qubit,
            "long_name": f"y{measured_qubit}",
            "units": "NA",
        }
<<<<<<< HEAD
        # qubit_state = ''
        # if 'ro_opt_frequencies' in list(sweep_quantities):
        # if 'ro_opt_frequencies' in list(sweep_quantities):
        #     qubit_states = [0,1,2]

        # TODO ro_frequency_optimization requires multiple measurements per qubit
        # is_frequency_opt = node.name == 'ro_frequency_two_state_optimization' or node.name == 'ro_frequency_three_state_optimization'
        # if is_frequency_opt:
        #     qubit_states = [0,1,2]
        #     qubit_state = qubit_states[key // n_qubits]
        #     attributes['qubit_state'] = qubit_state

        # partial_ds[f'y{measured_qubit}{qubit_state}'] = (tuple(coords_dict.keys()), data_values, attributes)
=======
>>>>>>> 56492257
        partial_ds[f"y{measured_qubit}"] = (
            tuple(coords_dict.keys()),
            data_values,
            attributes,
        )
        dataset = xarray.merge([dataset, partial_ds])

    return dataset


def to_real_dataset(iq_dataset: xarray.Dataset) -> xarray.Dataset:
    ds = iq_dataset.expand_dims("ReIm", axis=-1)  # Add ReIm axis at the end
    ds = xarray.concat([ds.real, ds.imag], dim="ReIm")
    return ds


def reshufle_loop_dataset(initial_array: np.ndarray, ampls, states, loops: int):
    initial_shape = initial_array.shape
    initial_array = initial_array.flatten()
    states = np.unique(states)
    reshuffled_array = np.empty_like(initial_array)
    n_states = len(states)
    for i, el in enumerate(initial_array):
        measurements_per_loop = len(ampls) * n_states
        amplitude_group = (i % measurements_per_loop) // n_states
        new_index_group = amplitude_group * loops * n_states
        loop_number = i // measurements_per_loop
        new_index = new_index_group + loop_number * n_states + i % n_states
        reshuffled_array[new_index] = el
    reshuffled_array.reshape(*initial_shape)
    return reshuffled_array


def create_node_data_path(node) -> pathlib.Path:
    measurement_date = datetime.now()
    measurements_today = measurement_date.date().strftime("%Y%m%d")
    time_id = measurement_date.strftime("%Y%m%d-%H%M%S-%f")[:19]
    measurement_id = time_id + "-" + str(uuid4())[:6] + f"-{node.name}"
    data_path = pathlib.Path(DATA_DIR / measurements_today / measurement_id)
    return data_path


def retrieve_dummy_dataset(node) -> xarray.Dataset:
    if node.name == "resonator_spectroscopy":
        ds_path = "tergite_autocalibration/utils/dummy_datasets/20240510-131804-430-b5461c-resonator_spectroscopy/dataset.hdf5"
    elif node.name == "qubit_01_cw_spectroscopy":
        ds_path = "tergite_autocalibration/utils/dummy_datasets/20240510-131804-430-b5461c-resonator_spectroscopy/dataset.hdf5"
    elif node.name == "qubit_01_spectroscopy":
        ds_path = "tergite_autocalibration/utils/dummy_datasets/20240524-122934-019-3b1942-qubit_01_spectroscopy/dataset.hdf5"
    elif node.name == "rabi_oscillations":
        ds_path = "tergite_autocalibration/utils/dummy_datasets/20240524-123137-122-974556-rabi_oscillations/dataset.hdf5"
    elif node.name == "ramsey_correction":
        ds_path = "tergite_autocalibration/utils/dummy_datasets/20240312-092539-970-23d58e-ramsey_correction/dataset.hdf5"
    elif node.name == "adaptive_ramsey_correction":
        ds_path = "tergite_autocalibration/utils/dummy_datasets/20240312-092539-970-23d58e-ramsey_correction/dataset.hdf5"
    else:
        raise ValueError("Node does not have a stored dummy dataset")

    real_dataset = xarray.open_dataset(ds_path)
    dummy_ds = real_dataset.isel(ReIm=0) + 1j * real_dataset.isel(ReIm=1)

    # TODO probably this is not needed for newer datasets
    for data_var in dummy_ds.data_vars:
        dummy_ds[data_var].attrs.update({"qubit": data_var[1:]})
    for coord in dummy_ds.coords:
        dummy_ds[coord].attrs.update({"element_type": "qubit"})

    return dummy_ds


<<<<<<< HEAD
def save_dataset(
    result_dataset: xarray.Dataset, node_name: str, data_path: pathlib.Path
):
    data_path.mkdir(parents=True, exist_ok=True)
    measurement_id = data_path.stem[0:19]
    result_dataset = result_dataset.assign_attrs(
        {"name": node_name, "tuid": measurement_id}
=======
def save_dataset(result_dataset: xarray.Dataset, node, data_path: pathlib.Path):
    data_path.mkdir(parents=True, exist_ok=True)
    measurement_id = data_path.stem[0:19]
    result_dataset = result_dataset.assign_attrs(
        {"name": node.name, "tuid": measurement_id}
>>>>>>> 56492257
    )
    result_dataset_real = to_real_dataset(result_dataset)
    # to_netcdf doesn't like complex numbers, convert to real/imag to save:
    count = 0
    dataset_name = "dataset_" + str(count) + ".hdf5"
    while (data_path / dataset_name).is_file():
        count += 1
        dataset_name = "dataset_" + str(count) + ".hdf5"
    result_dataset_real.to_netcdf(data_path / dataset_name)


def tunneling_qubits(data_values: np.ndarray) -> np.ndarray:
    if data_values.shape[0] == 1:
        # Single-qubit demodulation
        data_values = data_values[0]
        dims = len(data_values.shape)
        # Transpose data_values
        return np.moveaxis(data_values, range(dims), range(dims - 1, -1, -1))
    else:
        dims = len(data_values.shape)
        # Transpose data_values.
        # The first dimension corresponds to the index of qubits.
        return np.moveaxis(data_values, range(1, dims), range(dims - 1, 0, -1))<|MERGE_RESOLUTION|>--- conflicted
+++ resolved
@@ -105,12 +105,6 @@
 
             coords_dict[coord_key] = (coord_key, settable_values, coord_attrs)
 
-<<<<<<< HEAD
-        # if node.name in ['ro_amplitude_three_state_optimization']:
-        # coords_dict['state'] = ('state', qubit_states, {'qubit': measured_qubit, 'long_name': 'state', 'units': 'NA'})
-
-=======
->>>>>>> 56492257
         partial_ds = xarray.Dataset(coords=coords_dict)
 
         data_values = raw_ds[key].values
@@ -147,22 +141,6 @@
             "long_name": f"y{measured_qubit}",
             "units": "NA",
         }
-<<<<<<< HEAD
-        # qubit_state = ''
-        # if 'ro_opt_frequencies' in list(sweep_quantities):
-        # if 'ro_opt_frequencies' in list(sweep_quantities):
-        #     qubit_states = [0,1,2]
-
-        # TODO ro_frequency_optimization requires multiple measurements per qubit
-        # is_frequency_opt = node.name == 'ro_frequency_two_state_optimization' or node.name == 'ro_frequency_three_state_optimization'
-        # if is_frequency_opt:
-        #     qubit_states = [0,1,2]
-        #     qubit_state = qubit_states[key // n_qubits]
-        #     attributes['qubit_state'] = qubit_state
-
-        # partial_ds[f'y{measured_qubit}{qubit_state}'] = (tuple(coords_dict.keys()), data_values, attributes)
-=======
->>>>>>> 56492257
         partial_ds[f"y{measured_qubit}"] = (
             tuple(coords_dict.keys()),
             data_values,
@@ -233,7 +211,6 @@
     return dummy_ds
 
 
-<<<<<<< HEAD
 def save_dataset(
     result_dataset: xarray.Dataset, node_name: str, data_path: pathlib.Path
 ):
@@ -241,13 +218,6 @@
     measurement_id = data_path.stem[0:19]
     result_dataset = result_dataset.assign_attrs(
         {"name": node_name, "tuid": measurement_id}
-=======
-def save_dataset(result_dataset: xarray.Dataset, node, data_path: pathlib.Path):
-    data_path.mkdir(parents=True, exist_ok=True)
-    measurement_id = data_path.stem[0:19]
-    result_dataset = result_dataset.assign_attrs(
-        {"name": node.name, "tuid": measurement_id}
->>>>>>> 56492257
     )
     result_dataset_real = to_real_dataset(result_dataset)
     # to_netcdf doesn't like complex numbers, convert to real/imag to save:
