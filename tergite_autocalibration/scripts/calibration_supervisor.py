--- conflicted
+++ resolved
@@ -194,6 +194,7 @@
         "cz_dynamic_phase_ssro",
         "cz_dynamic_phase_swap_ssro",
         "reset_chevron",
+        "reset_calibration_ssro",
         "process_tomography_ssro",
         "tqg_randomized_benchmarking_ssro",
         "tqg_randomized_benchmarking_interleaved_ssro",
@@ -221,41 +222,9 @@
             self.config.couplers,
             REDIS_CONNECTION,
         )
-<<<<<<< HEAD
-        if node_name in [
-            "coupler_spectroscopy",
-            "cz_chevron",
-            "cz_chevron_amplitude",
-            "cz_calibration",
-            "cz_calibration_ssro",
-            "cz_calibration_swap_ssro",
-            "cz_dynamic_phase",
-            "cz_dynamic_phase_swap",
-            "reset_chevron",
-            "reset_calibration_ssro",
-            "process_tomography_ssro",
-            "tqg_randomized_benchmarking",
-            "tqg_randomized_benchmarking_interleaved",
-        ]:
-            coupler_statuses = [
-                REDIS_CONNECTION.hget(f"cs:{coupler}", node_name) == "calibrated"
-                for coupler in self.couplers
-            ]
-
-            # node is calibrated only when all couplers have the node calibrated:
-            is_node_calibrated = all(coupler_statuses)
-        else:
-            qubits_statuses = [
-                REDIS_CONNECTION.hget(f"cs:{qubit}", node_name) == "calibrated"
-                for qubit in self.qubits
-            ]
-            # node is calibrated only when all qubits have the node calibrated:
-            is_node_calibrated = all(qubits_statuses)
-=======
 
         # Check Redis if node is calibrated
         status: "DataStatus" = self._check_calibration_status_redis(node_name)
->>>>>>> 4bb96bf9
 
         populate_node_parameters(
             node_name,
@@ -266,65 +235,9 @@
             REDIS_CONNECTION,
         )
 
-<<<<<<< HEAD
-        # Check Redis if node is calibrated
-        status = DataStatus.undefined
-        if node_name in [
-            "coupler_spectroscopy",
-            "cz_chevron",
-            "cz_chevron_duration_single_shots_experimental",
-            "cz_calibration_single_shots_experimental",
-            "cz_chevron_experimental",
-            "cz_optimize_chevron",
-            "cz_chevron_amplitude",
-            "cz_calibration_ssro",
-            "cz_calibration_swap_ssro",
-            "cz_dynamic_phase_ssro",
-            "cz_dynamic_phase_swap_ssro",
-            "reset_chevron",
-            "reset_calibration_ssro",
-            "process_tomography_ssro",
-            "tqg_randomized_benchmarking_ssro",
-            "tqg_randomized_benchmarking_interleaved_ssro",
-        ]:
-            for coupler in self.couplers:
-                # the calibrated, not_calibrated flags may be not necessary,
-                # just store the DataStatus on Redis
-                is_calibrated = REDIS_CONNECTION.hget(f"cs:{coupler}", node_name)
-                if is_calibrated == "not_calibrated":
-                    status = DataStatus.out_of_spec
-                    break  # even if a single qubit is not_calibrated mark as out_of_spec
-                elif is_calibrated == "calibrated":
-                    status = DataStatus.in_spec
-                else:
-                    raise ValueError(f"status: {status}")
-        else:
-            for qubit in self.qubits:
-                # the calibrated, not_calibrated flags may be not necessary,
-                # just store the DataStatus on Redis
-                is_calibrated = REDIS_CONNECTION.hget(f"cs:{qubit}", node_name)
-                if is_calibrated == "not_calibrated":
-                    status = DataStatus.out_of_spec
-                    break  # even if a single qubit is not_calibrated mark as out_of_spec
-                elif is_calibrated == "calibrated":
-                    status = DataStatus.in_spec
-                else:
-                    raise ValueError(f"status: {status}")
-
-        if (
-            status == DataStatus.in_spec
-            and self.measurement_mode == MeasurementMode.re_analyse
-            and self.node_name_to_re_analyse != node_name
-        ) or (
-            status == DataStatus.in_spec
-            and self.measurement_mode != MeasurementMode.re_analyse
-        ):
-            print(
-=======
         # Log status
         if status == DataStatus.in_spec:
             logger.info(
->>>>>>> 4bb96bf9
                 f" \u2714  {Fore.GREEN}{Style.BRIGHT}Node {node_name} in spec{Style.RESET_ALL}"
             )
         else:
