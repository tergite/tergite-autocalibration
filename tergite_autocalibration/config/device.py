# This code is part of Tergite
#
# (C) Copyright Chalmers Next Labs 2024
# (C) Copyright Michele Faucci Giannelli 2025
#
# This code is licensed under the Apache License, Version 2.0. You may
# obtain a copy of this license in the LICENSE.txt file in the root directory
# of this source tree or at http://www.apache.org/licenses/LICENSE-2.0.
#
# Any modifications or derivative works of this code must retain this
# copyright notice, and modified files need to carry a notice indicating
# that they have been altered from the originals.

from tergite_autocalibration.config.base import TOMLConfigurationFile
from tergite_autocalibration.utils.logging import logger


class DeviceConfiguration(TOMLConfigurationFile):
    """
    Configuration for the device
    """

    def __init__(self, *args, **kwargs):
        super().__init__(*args, **kwargs)

<<<<<<< HEAD
    @property
    def name(self) -> str:
        """
        Returns:
            flag if the plots are for internal use or not.

        """
        return self._dict["device"]["name"]

    @property
    def owner(self) -> str:
        """
        Returns:
            Path to the logo to be used in the runner.

        """
        return self._dict["device"]["owner"]
=======
        # Load the device part of the device configuration file
        try:
            self._device = self._dict["device"]
        except KeyError:
            logger.warning(
                "Device configuration empty or not found, please check your device configuration."
            )
            self._device = {}

    @property
    def name(self) -> str:
        """
        Returns:
            Name of the device

        """
        return self._device["name"]
>>>>>>> f439bfde
<|MERGE_RESOLUTION|>--- conflicted
+++ resolved
@@ -23,25 +23,6 @@
     def __init__(self, *args, **kwargs):
         super().__init__(*args, **kwargs)
 
-<<<<<<< HEAD
-    @property
-    def name(self) -> str:
-        """
-        Returns:
-            flag if the plots are for internal use or not.
-
-        """
-        return self._dict["device"]["name"]
-
-    @property
-    def owner(self) -> str:
-        """
-        Returns:
-            Path to the logo to be used in the runner.
-
-        """
-        return self._dict["device"]["owner"]
-=======
         # Load the device part of the device configuration file
         try:
             self._device = self._dict["device"]
@@ -59,4 +40,12 @@
 
         """
         return self._device["name"]
->>>>>>> f439bfde
+
+    @property
+    def owner(self) -> str:
+        """
+        Returns:
+            Name of the device
+
+        """
+        return self._device["owner"]