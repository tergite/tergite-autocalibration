--- conflicted
+++ resolved
@@ -100,9 +100,7 @@
         self.uncertainty = fit_result.params['x0'].stderr
 
         self.fit_y = model.eval(fit_result.params, **{model.independent_vars[0]: self.fit_freqs})
-<<<<<<< HEAD
-        self.f01 = fit_result.params['x0'].value
-        return self.f01
+        return [self.qubit_freq]
 
     def reject_outliers(self, data, m=3.):
         # Filters out datapoints in data that deviate too far from the median
@@ -131,27 +129,8 @@
             min = np.min(self.magnitudes)
             ax.vlines(self.f01, min, self.prominence + min, lw=4, color='teal')
             ax.vlines(self.f01-1e6, min, self.filtered_std + min, lw=4, color='orange')
-=======
-        return [self.qubit_freq]
-
-    def reject_outliers(self, x, m = 3.):
-        #Filters out datapoints in x that deviate too far from the median
-        d = np.abs(x - np.median(x))
-        mdev = np.median(d)
-        s = d/mdev if mdev else np.zeros(len(d))
-        return x[s<m]
-
-    def has_peak(self, prom_coef: float = 21, wid_coef: float = 2.4, outlier_median: float = 3.):
-        # Determines if the data contains one distinct peak or only noise
-        x= self.S21
-        x_filtered= self.reject_outliers(x, outlier_median)
-        peaks, properties=find_peaks(x, prominence=np.std(x_filtered)*prom_coef, width=wid_coef)
-        return peaks.size==1
-
-    def plotter(self,ax):
         # Plots the data and the fitted model of a qubit spectroscopy experiment
         ax.plot( self.fit_freqs, self.fit_y,'r-',lw=3.0, label=f"Qubit Frequency f_01 = {self.qubit_freq:.6E} ± {self.uncertainty:.1E} (Hz)")
->>>>>>> ab657693
         ax.plot( self.independents, self.magnitudes,'bo-',ms=3.0)
         ax.set_title(f'Qubit Spectroscopy for {self.qubit}')
         ax.set_xlabel('frequency (Hz)')
