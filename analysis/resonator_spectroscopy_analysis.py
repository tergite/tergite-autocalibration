"""
Module containing a class that fits data from a resonator spectroscopy experiment.
"""
import numpy as np
from quantify_core.analysis import fitting_models as fm
import redis
import xarray as xr

model = fm.ResonatorModel()
redis_connection = redis.Redis(decode_responses=True)

class ResonatorSpectroscopyAnalysis():
    """
    Analysis that fits the data of a resonator spectroscopy experiment.
    """
    def __init__(self, dataset: xr.Dataset):
        data_var = list(dataset.data_vars.keys())[0]
        coord = list(dataset[data_var].coords.keys())[0]

        self.S21 = dataset[data_var].values
        self.frequencies = dataset[coord].values
        self.fit_results = {}

    def run_fitting(self):

        #Fetch the resulting measurement variables from self
        S21 = self.S21
        frequencies = self.frequencies

        # Gives an initial guess for the model parameters and then fits the model to the data.
        guess = model.guess(S21, f=frequencies)
        self.fitting_model = model.fit(S21, params=guess, f=frequencies)

        fit_result = self.fitting_model

        fit_fr = fit_result.params['fr'].value
        self.uncertainty = fit_result.params['fr'].stderr

        fit_Ql = fit_result.params['Ql'].value
        fit_Qe = fit_result.params['Qe'].value
        fit_ph = fit_result.params['theta'].value

        # analytical expression, probably an interpolation of the fit would be better
        self.minimum_freq = fit_fr / (4*fit_Qe*fit_Ql*np.sin(fit_ph)) * (
                        4*fit_Qe*fit_Ql*np.sin(fit_ph)
                      - 2*fit_Qe*np.cos(fit_ph)
                      + fit_Ql
                      + np.sqrt(  4*fit_Qe**2
                                - 4*fit_Qe*fit_Ql*np.cos(fit_ph)
                                + fit_Ql**2 )
                      )
<<<<<<< HEAD
        # using the min value driectly
        self.min_freq = frequencies[np.argmin(np.abs(S21))]
        print(fit_Ql)
        # print(self.min_freq )
        return [self.min_freq]
=======
        # # using the min value driectly
        # self.min_freq = frequencies[np.argmin(np.abs(S21))]
        # # print(fit_Ql)
        # return [self.min_freq]

        resonator_minimum = np.abs(fit_result.eval(f=self.minimum_freq))
        return [self.minimum_freq, fit_Ql, resonator_minimum]
>>>>>>> 14283da3

    def plotter(self,ax):
        ax.set_xlabel('Frequency (Hz)')
        ax.set_ylabel('|S21| (V)')
        self.fitting_model.plot_fit(ax,numpoints = 400,xlabel=None, title=None)
        ax.axvline(self.minimum_freq,c='blue',ls='solid',label=f"f = {self.minimum_freq:.6E} ± {self.uncertainty:.1E} (Hz)")
        ax.grid()

class ResonatorSpectroscopy_1_Analysis(ResonatorSpectroscopyAnalysis):
    def __init__(self, dataset: xr.Dataset):
        self.dataset = dataset
        super().__init__(self.dataset)
    def plotter(self,ax):
        #breakpoint()
        this_qubit = self.dataset.attrs['qubit']
        ax.set_xlabel('Frequency (Hz)')
        ax.set_ylabel('|S21| (V)')
        ro_freq = float(redis_connection.hget(f'transmons:{this_qubit}', 'ro_freq'))
        self.fitting_model.plot_fit(ax,numpoints = 400,xlabel=None, title=None)
        ax.axvline(self.minimum_freq,c='green',ls='solid',label='frequency |1> ')
        ax.axvline(ro_freq,c='blue',ls='dashed',label='frequency |0>')
        ax.grid()

class ResonatorSpectroscopy_2_Analysis(ResonatorSpectroscopyAnalysis):
    def __init__(self, dataset: xr.Dataset):
        self.dataset = dataset
        super().__init__(self.dataset)
    def plotter(self,ax):
        this_qubit = self.dataset.attrs['qubit']
        ax.set_xlabel('Frequency (Hz)')
        ax.set_ylabel('|S21| (V)')
        ro_freq = float(redis_connection.hget(f'transmons:{this_qubit}', 'ro_freq'))
        ro_freq_1 = float(redis_connection.hget(f'transmons:{this_qubit}', 'ro_freq_1'))
        self.fitting_model.plot_fit(ax,numpoints = 400,xlabel=None, title=None)
        ax.axvline(self.minimum_freq,c='red',ls='solid',label='frequency |2>')
        ax.axvline(ro_freq_1,c='green',ls='dashed',label='frequency |1>')
        ax.axvline(ro_freq,c='blue',ls='dashed',label='frequency |0>')
        ax.grid()<|MERGE_RESOLUTION|>--- conflicted
+++ resolved
@@ -49,13 +49,6 @@
                                 - 4*fit_Qe*fit_Ql*np.cos(fit_ph)
                                 + fit_Ql**2 )
                       )
-<<<<<<< HEAD
-        # using the min value driectly
-        self.min_freq = frequencies[np.argmin(np.abs(S21))]
-        print(fit_Ql)
-        # print(self.min_freq )
-        return [self.min_freq]
-=======
         # # using the min value driectly
         # self.min_freq = frequencies[np.argmin(np.abs(S21))]
         # # print(fit_Ql)
@@ -63,7 +56,6 @@
 
         resonator_minimum = np.abs(fit_result.eval(f=self.minimum_freq))
         return [self.minimum_freq, fit_Ql, resonator_minimum]
->>>>>>> 14283da3
 
     def plotter(self,ax):
         ax.set_xlabel('Frequency (Hz)')
