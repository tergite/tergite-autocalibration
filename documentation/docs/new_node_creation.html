--- conflicted
+++ resolved
@@ -127,17 +127,17 @@
 <span class="menu-text">Getting started</span></a>
   </li>  
   <li class="nav-item">
-    <a class="nav-link" href="./operation.html"> 
+    <a class="nav-link" href="./operation.html">
 <span class="menu-text">Operation</span></a>
-  </li>  
+  </li>
   <li class="nav-item">
-    <a class="nav-link" href="./configuration_files.html"> 
+    <a class="nav-link" href="./configuration_files.html">
 <span class="menu-text">Configuration Files</span></a>
-  </li>  
+  </li>
   <li class="nav-item">
     <a class="nav-link" href="./available_nodes.html"> 
 <span class="menu-text">Available Nodes</span></a>
-  </li>  
+  </li>
   <li class="nav-item">
     <a class="nav-link active" href="./new_node_creation.html" aria-current="page"> 
 <span class="menu-text">Creating New Nodes</span></a>
@@ -183,13 +183,8 @@
 <section id="to-create-a-new-node" class="level1">
 <h1>To create a new node:</h1>
 <ol type="1">
-<<<<<<< HEAD
-<li><p>in the file <code>tergite_autocalibration/lib/node_factory.py</code> expand the dictionary <code>self.node_implementations</code> with a new entry: The key should be a string of the node name and the value should be the object that contains the implementation details. This object should be imported from either <code>tergite_autocalibration/lib/nodes/qubit_control_nodes.py</code>, <code>tergite_autocalibration/lib/nodes/coupler_nodes.py</code>, <code>tergite_autocalibration/lib/nodes/readout_nodes.py</code> or <code>tergite_autocalibration/lib/nodes/characterization_nodes.py</code></p></li>
-<li><p>In the file <code>tergite_autocalibration/lib/nodes/graph.py</code> in the list <code>graph_dependencies</code> insert the edges that describe the position of the new node in the Directed Acyclic Graph. There are two entries required (or one entry if the new node is the last on its path):</p></li>
-=======
 <li><p>In the file <code>tergite_acl/lib/node_factory.py</code> expand the dictionary <code>self.node_implementations</code> with a new entry: The key should be a string of the node name and the value should be the object that contains the implementation details. This object should be imported from either <code>tergite_acl/lib/nodes/qubit_control_nodes.py</code>, <code>tergite_acl/lib/nodes/coupler_nodes.py</code>, <code>tergite_acl/lib/nodes/readout_nodes.py</code> or <code>tergite_acl/lib/nodes/characterization_nodes.py</code></p></li>
 <li><p>In the file <code>tergite_acl/lib/nodes/graph.py</code> in the list <code>graph_dependencies</code> insert the edges that describe the position of the new node in the Directed Acyclic Graph. There are two entries required (or one entry if the new node is the last on its path):</p></li>
->>>>>>> 51aab1e1
 </ol>
 <ul>
 <li><code>('previous_node','new_node')</code></li>
