--- conflicted
+++ resolved
@@ -6,6 +6,16 @@
 and this project follows versions of format `{year}.{month}.{patch_number}`.
 
 ## [Unreleased]
+
+### Added
+
+### Changed
+- Migrated cli from click to typer
+- Switch to quantify-scheduler version 0.21.2
+- Switch to qblox-instruments version 0.14.1 (qblox-firmware should be 9.0.1)
+- Upgrade to Python version 3.10
+
+### Fixed
 
 ## [2024.09.0] - 2024-09-16
 
@@ -16,14 +26,6 @@
 - GitLab CI/CD
 
 ### Changed
-<<<<<<< HEAD
-- Migrated cli from click to typer
-- Switch to quantify-scheduler version 0.20.0
-=======
-- Switch to quantify-scheduler version 0.21.2
-- Switch to qblox-instruments version 0.14.1 (qblox-firmware should be 9.0.1)
-- Upgrade to Python version 3.10
->>>>>>> c386e933
 - Refactoring of the node classes to allow hierarchical class structures
 
 ### Fixed
