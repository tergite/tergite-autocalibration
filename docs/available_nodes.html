--- conflicted
+++ resolved
@@ -103,13 +103,8 @@
           <span class="menu-text">User Guide</span></a>
   </li>  
   <li class="nav-item">
-<<<<<<< HEAD
-    <a class="nav-link" href="./configuration_files.html"> 
-<span class="menu-text">Configuration</span></a>
-=======
       <a class="nav-link" href="./available_nodes.html">
           <span class="menu-text">Node Library</span></a>
->>>>>>> e129a64d
   </li>  
   <li class="nav-item">
       <a class="nav-link" href="./developer_guide.html">
