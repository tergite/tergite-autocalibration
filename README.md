--- conflicted
+++ resolved
@@ -18,18 +18,12 @@
 
 ## Quick Start
 
-<<<<<<< HEAD
-- Ensure you have [conda](https://docs.anaconda.com/free/miniconda/index.html) installed.
-  _(You could simply have python +3.10 installed instead.)_
-- Ensure you have a [redis server](https://redis.io/) instance running
-- The standard port for a redis server is `6379`, so, this is going to be filled in the `.env` configuration later.
-=======
 ### Dependencies
 
 - Ensure you have [conda](https://docs.anaconda.com/free/miniconda/index.html) installed.
   (_You could simply have python +3.10 installed instead._)
 - Ensure you have [redis server](https://redis.io/) running
->>>>>>> e129a64d
+- The standard port for a redis server is `6379`, so, this is going to be filled in the `.env` configuration later.
 
 ```shell
 redis-server
@@ -78,29 +72,6 @@
 acli --help
 ```
 
-<<<<<<< HEAD
-## Configuration
-To run the calibration, make sure to have the following configuration files in place:
-
-- [`.example.env`](.example.env) Global parameters for the calibration e.g. the IP address of the cluster and paths to other configuration files.
-
-- [`device_config.toml`] Initial configuration like VNA values for the device.
-
-- [`cluster_config.toml`] The hardware configuration for the QBlox cluster.
-
-- [`spi_config.toml`] The configuration for the SPI rack (only necessary if you are running two qubit calibrations).
-
-- [`node_config.toml`] Define which qubits/couplers are calibrated and what are the calibration parameters for a specific node.
-
-
-Configuration packages for specific devices can be found in `data/devices`.
-
-
-## Official documentation
-
-The documentation is maintained in using [Quarto](https://quarto.org/). The documentation for the public version of the code is available [here](https://tergite.github.io/tergite-autocalibration/getting_started.html). 
-To visualise the latest version of the documentation, install Quarto locally and build the website to browse the documentation. Make sure to have quarto in your PATH before you crate the conda environment to simplify its use in VSCode. You can install the Quarto extension 
-=======
 ### Documentation
 
 The documentation is maintained using [Quarto](https://quarto.org/). Everytime there is a release, you can find the
@@ -115,7 +86,6 @@
 ```bash
 quarto preview
 ```
->>>>>>> e129a64d
 
 If you are interested to edit the documentation, please check out the documentation section in
 the [contribution guidelines](CONTRIBUTING.md#documentation). There is also a page in the documentation to help you
@@ -124,11 +94,7 @@
 ## Contributing to the project
 
 If you would like to contribute to tergite-autocalibration, please have a look at our
-<<<<<<< HEAD
-[contribution guidelines](./CONTRIBUTING.md)
-=======
 [contribution guidelines](./CONTRIBUTING.md).
->>>>>>> e129a64d
 
 ### Authors
 
@@ -137,11 +103,7 @@
 
 Special credit goes to the authors of this project as seen in the [CREDITS](./CREDITS.md) file.
 
-<<<<<<< HEAD
-## Changelog
-=======
 ### Change log
->>>>>>> e129a64d
 
 To view the changelog for each version, have a look at
 the [CHANGELOG.md](./CHANGELOG.md) file.
@@ -155,13 +117,9 @@
 
 This project was sponsored by:
 
-<<<<<<< HEAD
--   [Knut and Alice Wallenberg Foundation](https://kaw.wallenberg.org/en) under the [Wallenberg Center for Quantum Technology (WACQT)](https://www.chalmers.se/en/centres/wacqt/) project at [Chalmers University of Technology](https://www.chalmers.se)
-=======
 - [Knut and Alice Wallenberg Foundation](https://kaw.wallenberg.org/en) under
   the [Wallenberg Center for Quantum Technology (WACQT)](https://www.chalmers.se/en/centres/wacqt/) project
   at [Chalmers University of Technology](https://www.chalmers.se)
->>>>>>> e129a64d
 -   [Nordic e-Infrastructure Collaboration (NeIC)](https://neic.no) and [NordForsk](https://www.nordforsk.org/sv) under the [NordIQuEst](https://neic.no/nordiquest/) project
 -   [European Union's Horizon Europe](https://research-and-innovation.ec.europa.eu/funding/funding-opportunities/funding-programmes-and-open-calls/horizon-europe_en) under the [OpenSuperQ](https://cordis.europa.eu/project/id/820363) project
 -   [European Union's Horizon Europe](https://research-and-innovation.ec.europa.eu/funding/funding-opportunities/funding-programmes-and-open-calls/horizon-europe_en) under the [OpenSuperQPlus](https://opensuperqplus.eu/) project
